"""
Creates the User Interface for all X-Plane properties.
"""

import collections
from typing import Optional

import bpy
from io_xplane2blender import xplane_constants, xplane_props
from bpy.types import Object, UILayout
from io_xplane2blender.xplane_constants import MANIPULATORS_OPT_IN
from typing import Optional, Union

from .xplane_config import *
from .xplane_constants import *
from .xplane_ops import *
from .xplane_props import *


# Class: DATA_PT_xplane
# Adds X-Plane light settings to the light tab. Uses <light_layout> and <custom_layout>.
class DATA_PT_xplane(bpy.types.Panel):
    '''XPlane Data/Light Panel'''
    bl_label = "X-Plane"
    bl_space_type = "PROPERTIES"
    bl_region_type = "WINDOW"
    bl_context = "data"

    def draw(self, context):
        obj = context.object
        version = int(bpy.context.scene.xplane.version)

        if obj.type == "LIGHT":
            light_layout(self.layout, obj.data)
            custom_layout(self.layout, "LIGHT")
        if obj.type == "EMPTY" and version >= 1130:
            empty_layout(self.layout, obj)


# Class: MATERIAL_PT_xplane
# Adds X-Plane Material settings to the material tab. Uses <material_layout> and <custom_layout>.
class MATERIAL_PT_xplane(bpy.types.Panel):
    '''XPlane Material Panel'''
    bl_label = "X-Plane"
    bl_space_type = "PROPERTIES"
    bl_region_type = "WINDOW"
    bl_context = "material"

    @classmethod
    def poll(self, context):
        if context.material:
            return True

    def draw(self, context):
        obj = context.object
        version = int(context.scene.xplane.version)

        if(obj.type == "MESH"):
            material_layout(self.layout, obj.active_material)
            self.layout.separator()
            cockpit_layout(self.layout, obj.active_material)
            custom_layout(self.layout, obj.active_material)

            if version >= 1000:
                conditions_layout(self.layout, obj.active_material)


# Class: SCENE_PT_xplane
# Adds X-Plane Layer settings to the scene tab. Uses <scene_layout>.
class SCENE_PT_xplane(bpy.types.Panel):
    '''XPlane Scene Panel'''
    bl_label = "X-Plane"
    bl_space_type = "PROPERTIES"
    bl_region_type = "WINDOW"
    bl_context = "scene"

    @classmethod
    def poll(self, context):
        return True

    def draw(self, context):
        scene = context.scene
        scene_layout(self.layout, scene)

# Class: OBJECT_PT_xplane
# Adds X-Plane settings to the object tab. Uses <mesh_layout>, <cockpit_layout>, <manipulator_layout> and <custom_layout>.
class OBJECT_PT_xplane(bpy.types.Panel):
    '''XPlane Object Panel'''
    bl_label = "X-Plane"
    bl_space_type = "PROPERTIES"
    bl_region_type = "WINDOW"
    bl_context = "object"

    @classmethod
    def poll(self, context):
        obj = context.object

        if obj.type in ("MESH", "EMPTY", "ARMATURE", "LIGHT"):
            return True
        else:
            return False

    def draw(self, context):
        obj = context.object
        version = int(context.scene.xplane.version)

        if obj.type in ("MESH", "EMPTY", "ARMATURE", "LIGHT"):
            object_layer_layout(self.layout, obj)

            animation_layout(self.layout, obj)
            if obj.type == "MESH":
                mesh_layout(self.layout, obj)
                manipulator_layout(self.layout, obj)
            lod_layout(self.layout, obj)
            weight_layout(self.layout, obj)
            if obj.type != "EMPTY":
                custom_layout(self.layout, obj)

            # v1000
            if version >= 1000:
                conditions_layout(self.layout, obj)


# Class: BONE_PT_xplane
# Adds X-Plane settings to the bone tab. Uses <animation_layout>.
class BONE_PT_xplane(bpy.types.Panel):
    '''XPlane Object Panel'''
    bl_label = "X-Plane"
    bl_space_type = "PROPERTIES"
    bl_region_type = "WINDOW"
    bl_context = "bone"

    @classmethod
    def poll(self, context):
        bone = context.bone

        if bone:
            return True
        else:
            return False

    def draw(self, context):
        bone = context.bone
        obj = context.object
        weight_layout(self.layout, bone)
        animation_layout(self.layout, bone, True)

def empty_layout(layout:bpy.types.UILayout, empty_obj:bpy.types.Object):
    assert empty_obj.type == 'EMPTY'

    # Note: Even though this is being displayed on the Empty > Data
    # tab in the properties Window, the propery still comes
    # from bpy.types.Object.xplane because there is no bpy.types.Empty
    emp = empty_obj.xplane.special_empty_props

    layout.row().prop(empty_obj.xplane.special_empty_props,'special_type')

    if emp.special_type == EMPTY_USAGE_EMITTER_PARTICLE or\
       emp.special_type == EMPTY_USAGE_EMITTER_SOUND:
        box = layout.box()
        box.label(text="Emitter Settings")
        row = box.row()
        row.prop(emp.emitter_props,"name",text="Name")
        # Adapted from properties_texture.py, factor_but
        sub = row.row()
        sub.prop(emp.emitter_props, "index_enabled", text="")
        sub.active = getattr(emp.emitter_props, "index_enabled")
        sub.prop(emp.emitter_props, "index", text="Index")
    elif emp.special_type == EMPTY_USAGE_MAGNET:
        box = layout.box()
        box.label(text="Magnet Settings")
        row = box.row()
        row.prop(emp.magnet_props, "debug_name")
        row = box.row(align=True)
        row.label(text="Magnet Type:")
        sub_row = row.row(align=True)
        sub_row.alignment = "RIGHT"
        sub_row.prop(emp.magnet_props, "magnet_type_is_xpad")
        sub_row.prop(emp.magnet_props, "magnet_type_is_flashlight")


def scene_layout(layout:bpy.types.UILayout, scene:bpy.types.Scene):
    layout.row().operator("scene.export_to_relative_dir", icon="EXPORT")
    layout.row().prop(scene.xplane, "version")
    layout.row().prop(scene.xplane, "compositeTextures")

    xp2b_ver = xplane_helpers.VerStruct.current()
    if xp2b_ver.build_type == xplane_constants.BUILD_TYPE_RC and xp2b_ver.build_number != xplane_constants.BUILD_NUMBER_NONE:
        layout.row().label(text="XPlane2Blender Version: " + str(xp2b_ver), icon="FILE_TICK")
    else:
        layout.row().label(text="XPlane2Blender Version: " + str(xp2b_ver), icon="NONE")

    needs_warning = False
    if xp2b_ver.build_type == xplane_constants.BUILD_TYPE_ALPHA or\
        xp2b_ver.build_type == xplane_constants.BUILD_TYPE_BETA:
        layout.row().label(text="BEWARE: " + xp2b_ver.build_type.capitalize() + " versions can damage files!", icon="ERROR")
        needs_warning = True
    elif xp2b_ver.build_type == xplane_constants.BUILD_TYPE_DEV:
        layout.row().label(text="Developer versions are DANGEROUS and UNSTABLE!", icon="ORPHAN_DATA")
        needs_warning = True

    if xp2b_ver.build_number == xplane_constants.BUILD_NUMBER_NONE:
        layout.row().label(text="No build number: addon may be EXTRA UNSTABLE.", icon="CANCEL")
        needs_warning = True

    if needs_warning is True:
        layout.row().label(text="     Make backups or switch to a more stable release!")

    def get_collections_w_objs(collection):
        col_w_objs = []
        if collection.name != "Master Collection":
            col_w_objs.append(collection)
        for child in collection.children:
            col_w_objs.extend(get_collections_w_objs(child))
        return col_w_objs

    layout.label(text="Collections")
    for collection in list(dict.fromkeys(get_collections_w_objs(scene.collection))):
        collection_layer_layout(layout, collection)

    advanced_box = layout.box()
    advanced_box.label(text="Advanced Settings")
    advanced_column = advanced_box.column()
    advanced_column.prop(scene.xplane, "optimize")
    advanced_column.prop(scene.xplane, "debug")

    if scene.xplane.debug:
        debug_box = advanced_column.box()
        #TODO: Remove profiler entirely?
        #debug_box.prop(scene.xplane, "profile")
        debug_box.prop(scene.xplane, "log")

    scene_dev_layout(layout, scene)

def scene_dev_layout(layout:bpy.types.UILayout, scene:bpy.types.Scene):
    dev_box = layout.box()
    dev_box_row = dev_box.column_flow(columns=2, align=True)
    dev_box_row.prop(scene.xplane, "plugin_development")
    dev_box_row.label(text="", icon="ERROR")
    if scene.xplane.plugin_development:
        dev_box_column = dev_box.column()
        dev_box_column.prop(scene.xplane, "dev_enable_breakpoints")
        dev_box_column.prop(scene.xplane, "dev_continue_export_on_error")
        dev_box_column.prop(scene.xplane, "dev_export_as_dry_run")
        #Exact same operator, more convient place
        dev_box_column.operator("scene.export_to_relative_dir", icon="EXPORT")
        dev_box_column.operator("scene.dev_apply_default_material_to_all")
        dev_box_column.operator("scene.dev_root_names_from_objects")
        updater_row = dev_box_column.row()
        updater_row.prop(scene.xplane,"dev_fake_xplane2blender_version")
        updater_row.operator("scene.dev_rerun_updater")
        updater_row = dev_box_column.row()
        updater_row.operator("scene.dev_create_lights_txt_summary")

        history_box = dev_box_column.box()
        history_box.label(text="XPlane2Blender Version History")
        history_list = list(scene.xplane.xplane2blender_ver_history)
        history_list.reverse()
        for entry in history_list:
            icon_str = "NONE"
            if entry.build_type == xplane_constants.BUILD_TYPE_LEGACY:
                icon_str = "GHOST_ENABLED"
            if entry.build_type == xplane_constants.BUILD_TYPE_DEV:
                icon_str = "ORPHAN_DATA"
            elif entry.build_type == xplane_constants.BUILD_TYPE_ALPHA or\
                entry.build_type == xplane_constants.BUILD_TYPE_BETA:
                icon_str="ERROR"
            elif entry.build_type == xplane_constants.BUILD_TYPE_RC and entry.build_number != BUILD_NUMBER_NONE:
                icon_str="FILE_TICK"

            history_box.label(text=str(entry), icon=icon_str)

def collection_layer_layout(layout: bpy.types.UILayout, collection: bpy.types.Collection):
    version = int(bpy.context.scene.xplane.version)
    layer_props = collection.xplane.layer
    row = layout.row()
    box = row.box()

    if layer_props.expanded:
        expandIcon = "TRIA_DOWN"
    else:
        expandIcon = "TRIA_RIGHT"
    column = box.column_flow(columns=2, align=True)
    column.prop(layer_props, "expanded", text = collection.name, expand = True, emboss = False, icon = expandIcon)
    column.prop(collection.xplane, "is_exportable_collection")#, text = "Export)

    if layer_props.expanded:
        layer_layout(box, layer_props, version, "object")
        export_path_dir_layer_layout(box, layer_props, version, "object")
        custom_layer_layout(box, layer_props, version, "object")

def object_layer_layout(layout: bpy.types.UILayout, obj: bpy.types.Object):
    version = int(bpy.context.scene.xplane.version)
    layer_props = obj.xplane.layer
    row = layout.row()

    row.prop(obj.xplane, 'isExportableRoot')

    if obj.xplane.isExportableRoot:
        row = layout.row()
        box = row.box()

        if layer_props.expanded:
            expandIcon = "TRIA_DOWN"
            expanded = True
        else:
            expandIcon = "TRIA_RIGHT"
            expanded = False

        box.prop(layer_props, "expanded", text = "Exportable Object", expand = True, emboss = False, icon = expandIcon)

        if expanded:
            layer_layout(box, layer_props, version, "object")
            export_path_dir_layer_layout(box, layer_props, version, "object")
            custom_layer_layout(box, layer_props, version, "object")


def layer_layout(layout:bpy.types.UILayout, layer_props: xplane_props.XPlaneLayer, version:int, context:str):
    """Draws OBJ File Settings and advanced options"""
    canHaveDraped = version >= 1000 and layer_props.export_type not in ['aircraft', 'cockpit']
    isInstanced   = version >= 1000 and layer_props.export_type == 'instanced_scenery'
    canHaveSceneryProps = layer_props.export_type not in ['aircraft', 'cockpit']


    #column = layout.column()
    layout.prop(layer_props, "name")
    layout.prop(layer_props, "export_type")

    tex_box = layout.box()
    tex_box.label(text='Textures')
    tex_box.prop(layer_props, "autodetectTextures")
    if not layer_props.autodetectTextures:
        tex_box.prop(layer_props, "texture", text = "Default")
        tex_box.prop(layer_props, "texture_lit", text = "Night")
        tex_box.prop(layer_props, "texture_normal", text = "Normal / Specular")

        if canHaveDraped:
            tex_box.prop(layer_props, "texture_draped", text = "Draped")
            tex_box.prop(layer_props, "texture_draped_normal", text = "Draped Normal / Specular")

    # cockpit regions
    if layer_props.export_type == 'cockpit':
        cockpit_box = layout.box()
        cockpit_box.label(text='Cockpits')
        cockpit_box.prop(layer_props, "cockpit_regions", text= "Regions")
        num_regions = int(layer_props.cockpit_regions)

        if num_regions > 0:
            for i in range(0, num_regions):
                # get cockpit region or create it if not present
                if len(layer_props.cockpit_region)>i:
                    cockpit_region = layer_props.cockpit_region[i]

                    if cockpit_region.expanded:
                        expandIcon = "TRIA_DOWN"
                    else:
                        expandIcon = "TRIA_RIGHT"

                    region_box = cockpit_box.box()
                    region_box.prop(cockpit_region, "expanded", text = "Cockpit region %i" % (i+1), expand = True, emboss = False, icon = expandIcon)

                    if cockpit_region.expanded:
                        region_box.prop(cockpit_region, "left")
                        region_box.prop(cockpit_region, "top")
                        region_split = region_box.split(factor = 0.5)
                        region_split.prop(cockpit_region, "width")
                        region_split.label(text="= %d" % (2 ** cockpit_region.width))
                        region_split = region_box.split(factor = 0.5)
                        region_split.prop(cockpit_region, "height")
                        region_split.label(text="= %d" % (2 ** cockpit_region.height))

        # v1010
        if version < 1100:
            # cockpit_lit
            cockpit_lit_box = cockpit_box.row()
            cockpit_lit_box.prop(layer_props, "cockpit_lit")
    # LODs
    else:
        lods_box = layout.box()
        lods_box.label(text='Levels of Detail')
        lods_box.prop(layer_props, "lods", text="LODs")
        num_lods = int(layer_props.lods)

        if num_lods > 0:
            for i in range(0, num_lods):
                if len(layer_props.lod)>i:
                    lod = layer_props.lod[i]

                    if lod.expanded:
                        expandIcon = "TRIA_DOWN"
                    else:
                        expandIcon = "TRIA_RIGHT"

                    lod_box = lods_box.box()
                    lod_box.prop(lod, "expanded", text = "Level of detail %i" % (i+1), expand = True, emboss = False, icon = expandIcon)

                    if lod.expanded:
                        lod_box.prop(lod, "near")
                        lod_box.prop(lod, "far")

        if canHaveDraped:
            lods_box.prop(layer_props, "lod_draped")

    if canHaveSceneryProps:
        #Scenery Properties Group
        scenery_props_group_box = layout.box()
        scenery_props_group_box.label(text="Scenery Properties")

        layer_group_box = scenery_props_group_box.box()
        layer_group_box.label(text="Layer Grouping")
        layer_group_box.prop(layer_props, "layer_group")
        layer_group_box.prop(layer_props, "layer_group_offset")

        if canHaveDraped:
            layer_group_box.prop(layer_props, "layer_group_draped")
            layer_group_box.prop(layer_props, "layer_group_draped_offset")

        # v1000
        if version >= 1000:
            # slope_limit
            slope_box = scenery_props_group_box.box()
            slope_box.label(text="Slope Properties")
            slope_box.prop(layer_props, "slope_limit")

            if layer_props.slope_limit == True:
                slope_box.row().prop(layer_props, "slope_limit_min_pitch")
                slope_box.row().prop(layer_props, "slope_limit_max_pitch")
                slope_box.row().prop(layer_props, "slope_limit_min_roll")
                slope_box.row().prop(layer_props, "slope_limit_max_roll")

            # tilted
            slope_box.prop(layer_props, "tilted")

            # require surface
            require_box = scenery_props_group_box.row()
            require_box.prop(layer_props, "require_surface", text="Require surface")

    # Advanced Options
    advanced_box = layout.box()
    advanced_box.label(text="Advanced Options")
    if version >= 1130:
        advanced_box.prop(layer_props, "particle_system_file", text="Particle System File")
    advanced_box.prop(layer_props, "slungLoadWeight")

    advanced_box.prop(layer_props, "export")
    advanced_box.prop(layer_props, "debug")

# Function: custom_layer_layout
# Draws the UI layout for the custom attributes of a <XPlaneLayer>.
#
# Parameters:
#   UILayout self - Instance of current UILayout.
#   UILayout layout - Instance of sublayout to use.
#   layerObj - <XPlaneLayer> .
def custom_layer_layout(layout: bpy.types.UILayout, layer_props:xplane_props.XPlaneLayer, version:int, context:str):
    layout.separator()
    row = layout.row()
    row.label(text="Custom Properties")

    if context == 'object':
        row.operator('object.add_xplane_layer_attribute')

    box = layout.box()

    for i, attr in enumerate(layer_props.customAttributes):
        subbox = box.box()
        subrow = subbox.row()
        subrow.prop(attr, "name")
        subrow.prop(attr, "value")

        if context == 'object':
            subrow.operator("object.remove_xplane_layer_attribute", text = "", emboss = False, icon = "X").index = i

        if type in ("MATERIAL", "MESH"):
            subrow = subbox.row()
            subrow.prop(attr, "reset")

def command_search_window_layout(layout):
    scene = bpy.context.scene
    row = layout.row()
    row.template_list("XPLANE_UL_CommandSearchList", "", scene.xplane.command_search_window_state, "command_search_list", scene.xplane.command_search_window_state, "command_search_list_idx")

def dataref_search_window_layout(layout):
    scene = bpy.context.scene
    row = layout.row()
    row.template_list("XPLANE_UL_DatarefSearchList", "", scene.xplane.dataref_search_window_state, "dataref_search_list", scene.xplane.dataref_search_window_state, "dataref_search_list_idx")

def export_path_dir_layer_layout(layout:bpy.types.UILayout, layer_props:xplane_props.XPlaneLayer, version:int, context:str):
    layout.separator()
    row = layout.row()
<<<<<<< HEAD
    row.label(text="Export Path Directives")

    if context == 'object':
=======
    row.label("Laminar Library Directives")
    
    if context == 'scene':
        row.operator("scene.add_xplane_export_path_directive").index = layerObj.index
    elif context == 'object':
>>>>>>> c5bb3935
        row.operator("object.add_xplane_export_path_directive")

    box = layout.box()
<<<<<<< HEAD

    for i, attr in enumerate(layer_props.export_path_directives):
        row = box.row()
        row.prop(attr,"export_path", text= "Export Path " + str(i))
=======
    
    for i, attr in enumerate(layerObj.export_path_directives):
        row = box.row() 
        row.prop(attr,"export_path", text= "Special library.txt Directive " + str(i))
        
        if context == 'scene':
            row.operator("scene.remove_xplane_export_path_directive", text="", emboss=False, icon="X").index = (layerObj.index, i)
        elif context == 'object':
            row.operator("object.remove_xplane_export_path_directive", text="", emboss=False, icon="X").index = i
>>>>>>> c5bb3935

        if context == 'object':
            row.operator("object.remove_xplane_export_path_directive", text="", emboss=False, icon="X").index = i

def mesh_layout(layout:bpy.types.UILayout, obj):
    """
    Draws the additional UI layout for Mesh-Objects. This includes light-level and depth-culling.
    A no-op until issue #409 is decided on
    """
    pass
    """
    if bpy.context.scene.xplane.exportMode == 'layers':
        row = layout.row()
        row.prop(obj.xplane, "export_mesh", text = "Export Animation In Layers")

    row = layout.row()
    """


def light_layout(layout:bpy.types.UILayout, obj:bpy.types.Light):
    row = layout.row()
    row.prop(obj.xplane, "type", text = "Type")

    # TODO: deprecate named lights in v3.4
    if obj.xplane.type in ("named", "param"):
        row = layout.row()
        row.prop(obj.xplane, "name")
        if obj.xplane.type == "param":
            row = layout.row()
            row.prop(obj.xplane, "params", text = "Parameters")
    elif obj.xplane.type == "custom":
        row = layout.row()
        row.prop(obj.xplane, "size")
        row = layout.row()
        row.label(text="Texture Coordinates:")
        row = layout.row()
        row.prop(obj.xplane, "uv", text = "")
        row = layout.row()
        row.prop(obj.xplane, "dataref", text = "Dataref")
        scene = bpy.context.scene
        expanded = scene.xplane.dataref_search_window_state.dataref_prop_dest == "bpy.context.active_object.data.xplane.dataref"
        if expanded:
            our_icon = "ZOOM_OUT"
        else:
            our_icon = "ZOOM_IN"
        dataref_search_toggle_op = row.operator('xplane.dataref_search_toggle', text = "", emboss = False, icon = our_icon)
        dataref_search_toggle_op.paired_dataref_prop = "bpy.context.active_object.data.xplane.dataref"
        # Finally, in the next row, if we are expanded, build the entire search list.
        if expanded:
            dataref_search_window_layout(layout)

        row = layout.row()
        row.prop(obj.xplane, "enable_rgb_override")
        if obj.xplane.enable_rgb_override:
            row = layout.row()
            row.prop(obj.xplane, "rgb_override_values")

# Function: material_layout
# Draws the UI layout for materials.
#
# Parameters:
#   UILayout layout - Instance of current UILayout.
#   Material active_material - The active_material of a mesh
def material_layout(layout:UILayout,
                    active_material:bpy.types.Material):
    version = int(bpy.context.scene.xplane.version)
    draw_box = layout.box()
    draw_box.label(text="Draw Settings")
    draw_box_column = draw_box.column()
    draw_box_column.prop(active_material.xplane, "draw")

    if (active_material.xplane.draw):
        draw_box_column.prop(active_material.xplane, "draped")

        if version >= 1100 and not active_material.xplane.panel:
            draw_box_column.prop(active_material.xplane, "normal_metalness")

        # v1000 blend / v9000 blend
        if version >= 1000:
            draw_box_column.prop(active_material.xplane, "blend_v1000")
        else:
            draw_box_column.prop(active_material.xplane, "blend")

        if version >= 1100:
            draw_box_column.prop(active_material.xplane, "blend_glass")

        if version >= 1010:
            draw_box_column.prop(active_material.xplane, "shadow_local")

        if version >= 1000:
            blend_prop_enum = active_material.xplane.blend_v1000
        else:
            blend_prop_enum = None

        if active_material.xplane.blend == True and version < 1000:
            draw_box_column.prop(active_material.xplane, "blendRatio")
        elif blend_prop_enum == BLEND_OFF and version >= 1000:
            draw_box_column.prop(active_material.xplane, "blendRatio")

    surface_behavior_box = layout.box()
    surface_behavior_box.label(text="Surface Behavior")
    surface_behavior_box_column = surface_behavior_box.column()
    surface_behavior_box_column.prop(active_material.xplane, "surfaceType")

    if active_material.xplane.surfaceType != 'none':
        surface_behavior_box_column.prop(active_material.xplane, "deck")

    surface_behavior_box_column.prop(active_material.xplane, "solid_camera")
    ll_box = layout.box()
    ll_box.label(text="Light Levels")
    ll_box_column = ll_box.column()
    ll_box_column.prop(active_material.xplane, "lightLevel")

    if active_material.xplane.lightLevel:
        box = ll_box_column.box()
        box.prop(active_material.xplane, "lightLevel_v1")
        row = box.row()
        row.prop(active_material.xplane, "lightLevel_v2")
        row = box.row()
        row.prop(active_material.xplane, "lightLevel_dataref")

        scene = bpy.context.scene
        expanded = scene.xplane.dataref_search_window_state.dataref_prop_dest == "bpy.context.active_object.data.materials[0].xplane.lightLevel_dataref"
        if expanded:
            our_icon = "ZOOM_OUT"
        else:
            our_icon = "ZOOM_IN"
        dataref_search_toggle_op = row.operator('xplane.dataref_search_toggle', text = "", emboss = False, icon = our_icon)
        dataref_search_toggle_op.paired_dataref_prop = "bpy.context.active_object.data.materials[0].xplane.lightLevel_dataref"

        # Finally, in the next row, if we are expanded, build the entire search list.
        if expanded:
            dataref_search_window_layout(box)

    ll_box_column.row()

    # instancing effects
    instanced_box = layout.box()
    instanced_box.label(text="Instancing Effects")
    instanced_box_column = instanced_box.column()
    instanced_box_column.prop(active_material.xplane, 'tint')

    if active_material.xplane.tint:
        instanced_box_column.prop(active_material.xplane, 'tint_albedo')
        instanced_box_column.prop(active_material.xplane, 'tint_emissive')

    layout.row().prop(active_material.xplane, "poly_os")

def custom_layout(
        layout:bpy.types.UILayout,
        has_custom_props:[bpy.types.Armature, bpy.types.Light, bpy.types.Material, bpy.types.Object]):
    if isinstance(has_custom_props, bpy.types.Material):
        op_type = "material"
    elif has_custom_props.type == "LIGHT":
        op_type = "light"
    elif has_custom_props.type in {"ARMATURE", "MESH"}:
        op_type = "object"
    else:
        assert False, has_custom_props.name + " does not have custom_props"

    layout.separator()

    # regular attributes
    row = layout.row()
    row.label(text="Custom Properties")
    row.operator("object.add_xplane_"+op_type+"_attribute")
    box = layout.box()
    for i, attr in enumerate(has_custom_props.xplane.customAttributes):
        subbox = box.box()
        subrow = subbox.row()
        subrow.prop(attr, "name")
        subrow.operator("object.remove_xplane_"+op_type+"_attribute", text = "", emboss = False, icon = "X").index = i
        subrow = subbox.row()
        subrow.prop(attr, "value")
        subrow = subbox.row()
        subrow.prop(attr, "reset")
        subrow = subbox.row()
        subrow.prop(attr, "weight")

    # animation attributes
    if op_type != "material":
        row = layout.row()
        row.label(text="Custom Animation Properties")
        row.operator("object.add_xplane_object_anim_attribute")
        box = layout.box()
        for i, attr in enumerate(has_custom_props.xplane.customAnimAttributes):
            subbox = box.box()
            subrow = subbox.row()
            subrow.prop(attr, "name")
            subrow.operator("object.remove_xplane_object_anim_attribute", text = "", emboss = False, icon = "X").index = i
            subrow = subbox.row()
            subrow.prop(attr, "value")
            subrow = subbox.row()
            subrow.prop(attr, "weight")

# Function: animation_layout
def animation_layout(layout:bpy.types.UILayout, obj:bpy.types.Object, is_bone:bool = False):
    """
    Draws UI Layout for animations, including datarefs
    and the datarefs search window
    """
    layout.separator()
    row = layout.row()
    row.label(text="Datarefs")
    if is_bone:
        row.operator("bone.add_xplane_dataref", text = "Add Dataref")
        current_dataref_prop_template = "bpy.context.active_bone.xplane.datarefs[{index}].path"
    else:
        row.operator("object.add_xplane_dataref", text = "Add Dataref")
        current_dataref_prop_template = "bpy.context.active_object.xplane.datarefs[{index}].path"

    box = layout.box()
    for i, attr in enumerate(obj.xplane.datarefs):
        subbox = box.box()
        subrow = subbox.row()
        subrow.prop(attr, "path")

        # Next to path: magnifying glass icon for dataref search - icon toggles based on
        # disclosure, so compute that up front.
        scene = bpy.context.scene
        expanded = scene.xplane.dataref_search_window_state.dataref_prop_dest == current_dataref_prop_template.format(index=i)
        if expanded:
            our_icon = "ZOOM_OUT"
        else:
            our_icon = "ZOOM_IN"
        dataref_search_toggle_op = subrow.operator('xplane.dataref_search_toggle', text = "", emboss = False, icon = our_icon)
        dataref_search_toggle_op.paired_dataref_prop = current_dataref_prop_template.format(index=i)

        # Next: "X" box to nuke the dataref - further to the right to keep from separating search from its field.
        if is_bone:
            subrow.operator("bone.remove_xplane_dataref", text = "", emboss = False, icon = "X").index = i
        else:
            subrow.operator("object.remove_xplane_dataref", text = "", emboss = False, icon = "X").index = i

        # Finally, in the next row, if we are expanded, build the entire search list.
        if expanded:
            dataref_search_window_layout(subbox)

        subrow = subbox.row()
        subrow.prop(attr, "anim_type")
        subrow = subbox.row()

        if attr.anim_type in ('transform', 'translate', 'rotate'):
            if bpy.context.object.animation_data:
                if is_bone:
                    subrow.operator("bone.add_xplane_dataref_keyframe", text = "", icon = "KEY_HLT").index = i
                    subrow.operator("bone.remove_xplane_dataref_keyframe", text = "", icon = "KEY_DEHLT").index = i
                else:
                    subrow.operator("object.add_xplane_dataref_keyframe", text = "", icon = "KEY_HLT").index = i
                    subrow.operator("object.remove_xplane_dataref_keyframe", text = "", icon = "KEY_DEHLT").index = i
                subrow.prop(attr, "value")
                subrow = subbox.row()
                subrow.prop(attr, "loop")
            else:
                subrow.label(text='Object not animated')
        elif attr.anim_type in ("show", "hide"):
            subrow.prop(attr, "show_hide_v1")
            subrow = subbox.row()
            subrow.prop(attr, "show_hide_v2")

def cockpit_layout(layout: bpy.types.UILayout, active_material:bpy.types.Material):
    """Draws UI for cockpit and panel regions"""
    cockpit_box = layout.box()
    cockpit_box.label(text="Cockpit Panel")
    cockpit_box_column = cockpit_box.column()
    cockpit_box_column.prop(active_material.xplane, 'panel')

    if active_material.xplane.panel:
        cockpit_box_column.prop(active_material.xplane, 'cockpit_region')

def axis_detent_ranges_layout(layout:bpy.types.UILayout, manip:xplane_props.XPlaneManipulatorSettings):
    layout.separator()
    row = layout.row()
    row.label(text="Axis Detent Range")

    row.operator("object.add_xplane_axis_detent_range")

    box = layout.box()

    for i, attr in enumerate(manip.axis_detent_ranges):
        row = box.row()
        row.prop(attr,"start")
        row.prop(attr,"end")
        if manip.type == MANIP_DRAG_AXIS_DETENT:
            row.prop(attr,"height", text="Length")
        else:
            row.prop(attr,"height")

        row.operator("object.remove_xplane_axis_detent_range", text="", emboss=False, icon="X").index = i

def manipulator_layout(layout:bpy.types.UILayout, obj:bpy.types.Object):
    row = layout.row()
    row.prop(obj.xplane.manip, 'enabled')

    if obj.xplane.manip.enabled:
        box = layout.box()

        xplane_version = int(bpy.context.scene.xplane.version)
        box.prop(obj.xplane.manip, 'type', text="Type")

        manipType = obj.xplane.manip.type

        box.prop(obj.xplane.manip, 'cursor', text="Cursor")
        box.prop(obj.xplane.manip, 'tooltip', text="Tooltip")

        def show_command_search_window_pairing(box, command_prop_name:str, prop_text:Optional[str]=None)->None:
            row = box.row()
            if prop_text:
                row.prop(obj.xplane.manip, command_prop_name, prop_text)
            else:
                row.prop(obj.xplane.manip, command_prop_name)

            scene = bpy.context.scene
            expanded = scene.xplane.command_search_window_state.command_prop_dest == "bpy.context.active_object.xplane.manip." + command_prop_name
            if expanded:
                our_icon = "ZOOM_OUT"
            else:
                our_icon = "ZOOM_IN"
            command_search_toggle_op = row.operator('xplane.command_search_toggle', text = "", emboss = False, icon = our_icon)
            command_search_toggle_op.paired_command_prop = "bpy.context.active_object.xplane.manip." + command_prop_name
            # Finally, in the next row, if we are expanded, build the entire search list.
            if expanded:
                command_search_window_layout(box)

        def show_dataref_search_window_pairing(box, dataref_prop_name:str, prop_text:Optional[str]=None)->None:
            row = box.row()
            if prop_text:
                row.prop(obj.xplane.manip, dataref_prop_name, text=prop_text)
            else:
                row.prop(obj.xplane.manip, dataref_prop_name)

            scene = bpy.context.scene
            expanded = scene.xplane.dataref_search_window_state.dataref_prop_dest == "bpy.context.active_object.xplane.manip." + dataref_prop_name
            if expanded:
                our_icon = "ZOOM_OUT"
            else:
                our_icon = "ZOOM_IN"
            dataref_search_toggle_op = row.operator('xplane.dataref_search_toggle', text = "", emboss = False, icon = our_icon)
            dataref_search_toggle_op.paired_dataref_prop = "bpy.context.active_object.xplane.manip." + dataref_prop_name
            # Finally, in the next row, if we are expanded, build the entire search list.
            if expanded:
                dataref_search_window_layout(box)

        MANIPULATORS_AXIS = { MANIP_DRAG_XY,
                              MANIP_DRAG_AXIS,
                              MANIP_COMMAND_AXIS,
                              MANIP_DRAG_AXIS_PIX}

        # EXPLICIT as in "Needs explict opt in permision"
        MANIPULATORS_AUTODETECT_EXPLICIT = { MANIP_DRAG_AXIS }
        MANIPULATORS_AUTODETECT_IMPLICIT = { MANIP_DRAG_AXIS_DETENT,
                                  MANIP_DRAG_ROTATE,
                                  MANIP_DRAG_ROTATE_DETENT}

        MANIPULATORS_AUTODETECT_DATAREFS = { MANIP_DRAG_AXIS,
                                             MANIP_DRAG_AXIS_DETENT,
                                             MANIP_DRAG_ROTATE,
                                             MANIP_DRAG_ROTATE_DETENT}

        MANIPULATORS_COMMAND_CLASSIC = { MANIP_COMMAND,
                                         MANIP_COMMAND_AXIS,
                                         MANIP_COMMAND_KNOB,
                                         MANIP_COMMAND_SWITCH_LEFT_RIGHT,
                                         MANIP_COMMAND_SWITCH_UP_DOWN}

        MANIPULATORS_COMMAND_1110 = { MANIP_COMMAND_KNOB2,
                                      MANIP_COMMAND_SWITCH_LEFT_RIGHT2,
                                      MANIP_COMMAND_SWITCH_UP_DOWN2}

        MANIPULATORS_COMMAND = MANIPULATORS_COMMAND_1110 | MANIPULATORS_COMMAND_CLASSIC

        MANIPULATORS_DETENT = { MANIP_DRAG_AXIS_DETENT,
                                MANIP_DRAG_ROTATE_DETENT}


        '''
        UI Spec for showing Autodetect and Dataref properties

        # Dataref Text Boxes and Search Button (Window)
        - Dataref text boxes only appear for relevant types
        - When a dataref text box is shown, the dataref search button
          (or window) is shown
        - The dataref search button appears after all dataref textboxs
        - Dataref text boxes and search button appear regardless of Autodetect Settings Opt In (for classic types)

        # Autodetect Datarefs checkbox
        - The checkbox only appears for relevant manip types
        - Dataref text boxes will only be hidden when checked
        - Checkbox only appears when Autodetect Settings is true
          (for Opt In types) or always for new types

        # Autodetect Settings Opt In
        - The checkbox only appears for relevant manip types
        '''
        def should_show_autodetect_dataref(manip_type:str) -> bool:
            if manip_type in MANIPULATORS_AUTODETECT_DATAREFS and xplane_version >= 1110:
                if manip_type in MANIPULATORS_AUTODETECT_EXPLICIT:
                    return obj.xplane.manip.autodetect_settings_opt_in
                else:
                    return True
            else:
                return False

        def should_show_dataref(manip_type:str) -> bool:
            if manip_type in MANIPULATORS_AUTODETECT_EXPLICIT and\
               obj.xplane.manip.autodetect_settings_opt_in  and obj.xplane.manip.autodetect_datarefs:
                return False
            elif manip_type in MANIPULATORS_AUTODETECT_IMPLICIT and\
                 obj.xplane.manip.autodetect_datarefs:
               return False

            return True

        def get_dataref_title(manip_type:str, dataref_number:int)->str:
            assert dataref_number == 1 or dataref_number == 2
            if manip_type == MANIP_DRAG_AXIS or\
               manip_type == MANIP_DRAG_AXIS_DETENT:
                if dataref_number == 1:
                    return "Drag Axis Dataref"

            if manip_type == MANIP_DRAG_ROTATE or\
               manip_type == MANIP_DRAG_ROTATE_DETENT:
                if dataref_number == 1:
                   return "Rotation Axis Dataref"

            if manip_type == MANIP_DRAG_AXIS_DETENT or\
                manip_type == MANIP_DRAG_ROTATE_DETENT:
                if dataref_number == 2:
                    return "Detent Axis Dataref"

            return None

        # Each value contains two predicates: 1st, to decide to use it or not, 2nd, what title to use
        props =  collections.OrderedDict() # type: Dict[str,Tuple[Callable[[str],bool],Optional[Callable[[str],bool]]]]
        props['autodetect_datarefs'] = (lambda manip_type: should_show_autodetect_dataref(manip_type), None)
        props['dataref1'] = (lambda manip_type: manip_type in MANIPULATORS_ALL - MANIPULATORS_COMMAND and\
                should_show_dataref(manip_type), lambda manip_type: get_dataref_title(manip_type,1))
        props['dataref2'] =\
            lambda manip_type: manip_type in {MANIP_DRAG_XY} | {MANIP_DRAG_AXIS_DETENT, MANIP_DRAG_ROTATE_DETENT} and should_show_dataref(manip_type),\
            lambda manip_type: get_dataref_title(manip_type,2)

        props['dx'] = (lambda manip_type: manip_type in MANIPULATORS_AXIS, None)
        props['dy'] = (lambda manip_type: manip_type in MANIPULATORS_AXIS - {MANIP_DRAG_AXIS_PIX}, None)
        props['dz'] = (lambda manip_type: manip_type in MANIPULATORS_AXIS - {MANIP_DRAG_XY, MANIP_DRAG_AXIS_PIX}, None)

        props['step'] = (lambda manip_type: manip_type in {MANIP_DRAG_AXIS_PIX}, None)
        props['exp' ] = (lambda manip_type: manip_type in {MANIP_DRAG_AXIS_PIX}, None)

        props['v1_min'] = (lambda manip_type: manip_type in {MANIP_DRAG_XY,MANIP_DELTA,MANIP_WRAP}, None)
        props['v1_max'] = (lambda manip_type: manip_type in {MANIP_DRAG_XY,MANIP_DELTA,MANIP_WRAP}, None)
        props['v2_min'] = (lambda manip_type: manip_type in {MANIP_DRAG_XY}, None)
        props['v2_max'] = (lambda manip_type: manip_type in {MANIP_DRAG_XY}, None)

        props['v1'] = (lambda manip_type: manip_type in {MANIP_DRAG_AXIS, MANIP_DRAG_AXIS_PIX, MANIP_AXIS_KNOB, MANIP_AXIS_SWITCH_UP_DOWN, MANIP_AXIS_SWITCH_LEFT_RIGHT}, None)
        props['v2'] = (lambda manip_type: manip_type in {MANIP_DRAG_AXIS, MANIP_DRAG_AXIS_PIX, MANIP_AXIS_KNOB, MANIP_AXIS_SWITCH_UP_DOWN, MANIP_AXIS_SWITCH_LEFT_RIGHT}, None)

        props['command'] = (lambda manip_type: manip_type in MANIPULATORS_COMMAND_1110 | {MANIP_COMMAND}, None)
        props['positive_command'] = (lambda manip_type: manip_type in MANIPULATORS_COMMAND_CLASSIC - {MANIP_COMMAND}, None)
        props['negative_command'] = (lambda manip_type: manip_type in MANIPULATORS_COMMAND_CLASSIC - {MANIP_COMMAND}, None)

        props['v_down'] = (lambda manip_type: manip_type in {MANIP_PUSH,MANIP_RADIO,MANIP_DELTA,MANIP_WRAP}, None)
        props['v_up'  ] = (lambda manip_type: manip_type in {MANIP_PUSH}, None)

        props['v_on']   = (lambda manip_type: manip_type in {MANIP_TOGGLE}, None)
        props['v_off']  = (lambda manip_type: manip_type in {MANIP_TOGGLE}, None)
        props['v_hold'] = (lambda manip_type: manip_type in {MANIP_DELTA,MANIP_WRAP}, None)

        props['click_step']  = (lambda manip_type: manip_type in {MANIP_AXIS_KNOB, MANIP_AXIS_SWITCH_UP_DOWN, MANIP_AXIS_SWITCH_LEFT_RIGHT}, None)
        props['hold_step']   = (lambda manip_type: manip_type in {MANIP_AXIS_KNOB, MANIP_AXIS_SWITCH_UP_DOWN, MANIP_AXIS_SWITCH_LEFT_RIGHT}, None)
        props['wheel_delta'] = (lambda manip_type: manip_type in MANIPULATORS_MOUSE_WHEEL and xplane_version >= 1050, None)

        if manipType in MANIPULATORS_OPT_IN and xplane_version >= 1110:
            box.prop(obj.xplane.manip, 'autodetect_settings_opt_in')

        for prop,predicates in props.items():
            if manipType in MANIPULATORS_OPT_IN and obj.xplane.manip.autodetect_settings_opt_in:
                disabled = lambda manip_type: False
                if manipType == MANIP_DRAG_AXIS:
                    props['dx'] = (disabled, None)
                    props['dy'] = (disabled, None)
                    props['dz'] = (disabled, None)
                    props['v1'] = (disabled, None)
                    props['v2'] = (disabled, None)

            if predicates[0](manipType):
                if predicates[1]:
                    text = predicates[1](manipType)
                    if prop == "dataref1" or prop == "dataref2":
                        show_dataref_search_window_pairing(box, prop, text)
                    else:
                        if text:
                            box.prop(obj.xplane.manip, prop, text=text)
                        else:
                            box.prop(obj.xplane.manip, prop)
                else:
                    if prop in {"command", "positive_command", "negative_command"}:
                        show_command_search_window_pairing(box, prop)
                    else:
                        box.prop(obj.xplane.manip, prop)

        if  manipType == MANIP_DRAG_AXIS_DETENT or\
            manipType == MANIP_DRAG_ROTATE_DETENT:
            axis_detent_ranges_layout(box, obj.xplane.manip)

def conditions_layout(layout:bpy.types.UILayout, could_have_conditions:Union[bpy.types.Material, bpy.types.Object]):
    assert isinstance(could_have_conditions, bpy.types.Material) or isinstance(could_have_conditions, bpy.types.Object)
    op_type = "material" if isinstance(could_have_conditions, bpy.types.Material) else "object"

    # regular attributes
    row = layout.row()
    row.label(text="Conditions")
    row.operator('object.add_xplane_' + op_type + '_condition', text = "Add Condition")
    box = layout.box()
    for i, attr in enumerate(could_have_conditions.xplane.conditions):
        subbox = box.box()
        subrow = subbox.row()
        subrow.prop(attr, "variable")
        subrow.operator('object.remove_xplane_' + op_type + '_condition', text = "", emboss = False, icon = "X").index = i
        subrow = subbox.row()
        subrow.prop(attr, "value")

def lod_layout(layout:bpy.types.UILayout, obj:bpy.types.Object):
    pass
    """
    # A no-op until issue #451 is closed
    #TODO: We need this for LOD support
    row = layout.row()
    row.prop(obj.xplane, "lod", text = "LOD")
    """

def weight_layout(layout:bpy.types.UILayout, obj:bpy.types.Object):
    row = layout.row()
    row.prop(obj.xplane, 'override_weight')
    if obj.xplane.override_weight:
        row.prop(obj.xplane, 'weight')

class XPLANE_UL_CommandSearchList(bpy.types.UIList):
    import io_xplane2blender.xplane_utils.xplane_commands_txt_parser

    def draw_item(self, context, layout, data, item, icon, active_data, active_propname, index, flt_flag):

        # Ben says: this is a total hack.  By just BASHING the filter, we open it always, rather than making the user open it.
        # Sadly there's no sane way to open the filter programmatically because Blender - the UI never gets access to the UIList
        # derivative, and we don't know its constructor syntax to override it.
        self.use_filter_show=True
        if self.layout_type in {'DEFAULT', 'COMPACT'}:
            # This code makes labels - highlighting the label acts like a click via trickery
            layout.alignment = "EXPAND"
            row = layout.row(align=True)
            row.alignment = "LEFT"
            row.label(text=item.command, icon="NONE")
            row.label(text="|")
            row.label(text=item.command_description, icon="NONE")
            return

        elif self.layout_type in {'GRID'}:
            pass

    def draw_filter(self, context, layout):
       row = layout.row()
       subrow = row.row(align=True)
       subrow.prop(self, "filter_name", text="")

    # Called once to filter/reorder items.
    def filter_items(self, context, data, propname):
        flt_flags = []
        flt_neworder = []

        filter_name = self.filter_name
        if filter_name == "":
            return flt_flags,flt_neworder

        #Search info:
        # A set of one or more unique searches (split on |) composed of one or more unique search terms (split by ' ')
        # A command must match at least one search in all searches, and must partially match each search term
        search_info = []
        for search in filter_name.upper().split('|'):
            search_info.append(frozenset(search.split(' ')))
        search_info = set(search_info)

        def check_command(command_path:str, search_info:List[str])->bool:
            upper_command = command_path.upper()
            for search in search_info:
                for search_term in search:
                    if not search_term in upper_command:
                        break
                else:
                    return True
            return False

        for command_info in bpy.context.scene.xplane.command_search_window_state.command_search_list:
            if check_command(command_info.command, search_info):
                flt_flags.append(self.bitflag_filter_item)
            else:
                flt_flags.append(0 << 0)

        return flt_flags, flt_neworder

class XPLANE_UL_DatarefSearchList(bpy.types.UIList):
    import io_xplane2blender.xplane_utils.xplane_datarefs_txt_parser

    def draw_item(self, context, layout, data, item, icon, active_data, active_propname, index, flt_flag):

        # Ben says: this is a total hack.  By just BASHING the filter, we open it always, rather than making the user open it.
        # Sadly there's no sane way to open the filter programmatically because Blender - the UI never gets access to the UIList
        # derivative, and we don't know its constructor syntax to override it.
        self.use_filter_show=True
        if self.layout_type in {'DEFAULT', 'COMPACT'}:
            # This code makes labels - highlighting the label acts like a click via trickery
            layout.alignment = "EXPAND"
            row = layout.row(align=True)
            row.alignment = "LEFT"
            row.label(text=item.dataref_path, icon="NONE")
            row.label(text="|")
            row.label(text=item.dataref_type, icon="NONE")
            row.label(text="|")
            row.label(text=item.dataref_is_writable, icon="NONE")
            row.label(text="|")
            row.label(text=item.dataref_units, icon="NONE")
            return

        elif self.layout_type in {'GRID'}:
            pass

    def draw_filter(self, context, layout):
       row = layout.row()
       subrow = row.row(align=True)
       subrow.prop(self, "filter_name", text="")

    # Called once to filter/reorder items.
    def filter_items(self, context, data, propname):
        flt_flags = []
        flt_neworder = []

        filter_name = self.filter_name
        if filter_name == "":
            return flt_flags,flt_neworder

        #Search info:
        # A set of one or more unique searches (split on |) composed of one or more unique search terms (split by ' ')
        # A dataref must match at least one search in all searches, and must partially match each search term
        search_info = []
        for search in filter_name.upper().split('|'):
            search_info.append(frozenset(search.split(' ')))
        search_info = set(search_info)

        def check_dref(dataref_path:str, search_info:List[str])->bool:
            upper_dref = dataref_path.upper()
            for search in search_info:
                for search_term in search:
                    if not search_term in upper_dref:
                        break
                else:
                    return True
            return False

        for dref in bpy.context.scene.xplane.dataref_search_window_state.dataref_search_list:
            if check_dref(dref.dataref_path, search_info):
                flt_flags.append(self.bitflag_filter_item)
            else:
                flt_flags.append(0 << 0)

        return flt_flags, flt_neworder

class XPLANE_OT_XPlaneMessage(bpy.types.Operator):
    bl_idname = 'xplane.msg'
    bl_label = 'XPlane2Blender message'
    msg_type: bpy.props.StringProperty(default = 'INFO')
    msg_text: bpy.props.StringProperty(default = '')
    def execute(self, context):
        self.report(self.msg_type, self.msg_text)
        return {'FINISHED'}

    def invoke(self, context, event):
        wm = context.window_manager
        return wm.invoke_popup(self)

    def draw(self, context):
        layout = self.layout
        row = layout.row()
        row.label(text=self.msg_type+': '+self.msg_text)


class XPLANE_OT_XPlaneError(bpy.types.Operator):
    bl_idname = 'xplane.error'
    bl_label = 'XPlane2Blender Error'
    msg_type: bpy.props.StringProperty(default = 'ERROR')
    msg_text: bpy.props.StringProperty(default = '')
    report_text: bpy.props.StringProperty(default = '')

    def execute(self, context):
        self.report({self.msg_type}, self.report_text)
        return {'FINISHED'}

    def invoke(self, context, event):
        wm = context.window_manager
        return wm.invoke_props_dialog(self,width=400)

    def draw(self, context):
        layout = self.layout
        row = layout.row()
        row.label(text=self.msg_text,icon="ERROR")

_XPlaneUITypes = (
    BONE_PT_xplane,
    DATA_PT_xplane,
    MATERIAL_PT_xplane,
    OBJECT_PT_xplane,
    SCENE_PT_xplane,

    XPLANE_UL_CommandSearchList,
    XPLANE_UL_DatarefSearchList,
    XPLANE_OT_XPlaneError,
    XPLANE_OT_XPlaneMessage
)

register, unregister = bpy.utils.register_classes_factory(_XPlaneUITypes)<|MERGE_RESOLUTION|>--- conflicted
+++ resolved
@@ -488,36 +488,16 @@
 def export_path_dir_layer_layout(layout:bpy.types.UILayout, layer_props:xplane_props.XPlaneLayer, version:int, context:str):
     layout.separator()
     row = layout.row()
-<<<<<<< HEAD
-    row.label(text="Export Path Directives")
+    row.label(text="Laminar Library Directives")
 
     if context == 'object':
-=======
-    row.label("Laminar Library Directives")
-    
-    if context == 'scene':
-        row.operator("scene.add_xplane_export_path_directive").index = layerObj.index
-    elif context == 'object':
->>>>>>> c5bb3935
         row.operator("object.add_xplane_export_path_directive")
 
     box = layout.box()
-<<<<<<< HEAD
 
     for i, attr in enumerate(layer_props.export_path_directives):
         row = box.row()
-        row.prop(attr,"export_path", text= "Export Path " + str(i))
-=======
-    
-    for i, attr in enumerate(layerObj.export_path_directives):
-        row = box.row() 
         row.prop(attr,"export_path", text= "Special library.txt Directive " + str(i))
-        
-        if context == 'scene':
-            row.operator("scene.remove_xplane_export_path_directive", text="", emboss=False, icon="X").index = (layerObj.index, i)
-        elif context == 'object':
-            row.operator("object.remove_xplane_export_path_directive", text="", emboss=False, icon="X").index = i
->>>>>>> c5bb3935
 
         if context == 'object':
             row.operator("object.remove_xplane_export_path_directive", text="", emboss=False, icon="X").index = i
