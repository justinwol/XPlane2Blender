"""
Creates the User Interface for all X-Plane properties.
"""

import collections
import math
from typing import Optional, Union

import bpy
from bpy.types import Object, UILayout

from io_xplane2blender import xplane_constants, xplane_props, xplane_types, xplane_utils

from .xplane_constants import *
from .xplane_ops import *
from .xplane_props import *


class DATA_PT_xplane(bpy.types.Panel):
    """XPlane Empty/Light Data Panel"""

    bl_label = "X-Plane"
    bl_space_type = "PROPERTIES"
    bl_region_type = "WINDOW"
    bl_context = "data"

    def draw(self, context):
        obj = context.object
        version = int(bpy.context.scene.xplane.version)

        if obj.type == "LIGHT":
            light_layout(self.layout, obj)
            custom_layout(self.layout, obj)
        if obj.type == "EMPTY" and version >= 1130:
            empty_layout(self.layout, obj)


# Adds X-Plane Material settings to the material tab. Uses <material_layout> and <custom_layout>.
class MATERIAL_PT_xplane(bpy.types.Panel):
    """XPlane Material Panel"""

    bl_label = "X-Plane"
    bl_space_type = "PROPERTIES"
    bl_region_type = "WINDOW"
    bl_context = "material"

    @classmethod
    def poll(self, context):
        if context.material:
            return True

    def draw(self, context):
        obj = context.object
        version = int(context.scene.xplane.version)

        if obj.type == "MESH":
            material_layout(self.layout, obj.active_material)
            self.layout.separator()
            cockpit_layout(self.layout, obj.active_material)
            custom_layout(self.layout, obj.active_material)

            if version >= 1000:
                conditions_layout(self.layout, obj.active_material)


# Adds X-Plane Layer settings to the scene tab. Uses <scene_layout>.
class SCENE_PT_xplane(bpy.types.Panel):
    """XPlane Scene Panel"""

    bl_label = "X-Plane"
    bl_space_type = "PROPERTIES"
    bl_region_type = "WINDOW"
    bl_context = "scene"

    @classmethod
    def poll(self, context):
        return True

    def draw(self, context):
        scene = context.scene
        scene_layout(self.layout, scene)


# Adds X-Plane settings to the object tab. Uses <mesh_layout>, <cockpit_layout>, <manipulator_layout> and <custom_layout>.
class OBJECT_PT_xplane(bpy.types.Panel):
    """XPlane Object Panel"""

    bl_label = "X-Plane"
    bl_space_type = "PROPERTIES"
    bl_region_type = "WINDOW"
    bl_context = "object"

    @classmethod
    def poll(self, context):
        obj = context.object

        if obj.type in ("MESH", "EMPTY", "ARMATURE", "LIGHT"):
            return True
        else:
            return False

    def draw(self, context):
        obj = context.object
        version = int(context.scene.xplane.version)

        if obj.type in ("MESH", "EMPTY", "ARMATURE", "LIGHT"):
            object_layer_layout(self.layout, obj)

            animation_layout(self.layout, obj)
            if obj.type == "MESH":
                mesh_layout(self.layout, obj)
                manipulator_layout(self.layout, obj)
            lod_layout(self.layout, obj)
            weight_layout(self.layout, obj)
            if obj.type != "EMPTY":
                custom_layout(self.layout, obj)

            # v1000
            if version >= 1000:
                conditions_layout(self.layout, obj)


# Adds X-Plane settings to the bone tab. Uses <animation_layout>.
class BONE_PT_xplane(bpy.types.Panel):
    """XPlane Bone Panel"""

    bl_label = "X-Plane"
    bl_space_type = "PROPERTIES"
    bl_region_type = "WINDOW"
    bl_context = "bone"

    @classmethod
    def poll(self, context):
        bone = context.bone

        if bone:
            return True
        else:
            return False

    def draw(self, context):
        bone = context.bone
        obj = context.object
        weight_layout(self.layout, bone)
        animation_layout(self.layout, bone, True)


def empty_layout(layout: bpy.types.UILayout, empty_obj: bpy.types.Object):
    assert empty_obj.type == "EMPTY"

    # Note: Even though this is being displayed on the Empty > Data
    # tab in the properties Window, the propery still comes
    # from bpy.types.Object.xplane because there is no bpy.types.Empty
    emp = empty_obj.xplane.special_empty_props

    layout.row().prop(empty_obj.xplane.special_empty_props, "special_type")

    if (
        emp.special_type == EMPTY_USAGE_EMITTER_PARTICLE
        or emp.special_type == EMPTY_USAGE_EMITTER_SOUND
    ):
        box = layout.box()
        box.label(text="Emitter Settings")
        row = box.row()
        row.prop(emp.emitter_props, "name", text="Name")
        # Adapted from properties_texture.py, factor_but
        sub = row.row()
        sub.prop(emp.emitter_props, "index_enabled", text="")
        sub.active = getattr(emp.emitter_props, "index_enabled")
        sub.prop(emp.emitter_props, "index", text="Index")
    elif emp.special_type == EMPTY_USAGE_MAGNET:
        box = layout.box()
        box.label(text="Magnet Settings")
        row = box.row()
        row.prop(emp.magnet_props, "debug_name")
        row = box.row(align=True)
        row.label(text="Magnet Type:")
        sub_row = row.row(align=True)
        sub_row.alignment = "RIGHT"
        sub_row.prop(emp.magnet_props, "magnet_type_is_xpad")
        sub_row.prop(emp.magnet_props, "magnet_type_is_flashlight")


def scene_layout(layout: bpy.types.UILayout, scene: bpy.types.Scene):
    layout.row().operator("scene.export_to_relative_dir", icon="EXPORT")
    layout.row().prop(scene.xplane, "version")
    layout.row().prop(scene.xplane, "compositeTextures")

    xp2b_ver = xplane_helpers.VerStruct.current()
    if (
        xp2b_ver.build_type == xplane_constants.BUILD_TYPE_RC
        and xp2b_ver.build_number != xplane_constants.BUILD_NUMBER_NONE
    ):
        layout.row().label(
            text="XPlane2Blender Version: " + str(xp2b_ver), icon="FILE_TICK"
        )
    else:
        layout.row().label(text="XPlane2Blender Version: " + str(xp2b_ver), icon="NONE")

    needs_warning = False
    if (
        xp2b_ver.build_type == xplane_constants.BUILD_TYPE_ALPHA
        or xp2b_ver.build_type == xplane_constants.BUILD_TYPE_BETA
    ):
        layout.row().label(
            text="BEWARE: "
            + xp2b_ver.build_type.capitalize()
            + " versions can damage files!",
            icon="ERROR",
        )
        needs_warning = True
    elif xp2b_ver.build_type == xplane_constants.BUILD_TYPE_DEV:
        layout.row().label(
            text="Developer versions are DANGEROUS and UNSTABLE!", icon="ORPHAN_DATA"
        )
        needs_warning = True

    if xp2b_ver.build_number == xplane_constants.BUILD_NUMBER_NONE:
        layout.row().label(
            text="No build number: addon may be EXTRA UNSTABLE.", icon="CANCEL"
        )
        needs_warning = True

    if needs_warning is True:
        layout.row().label(text="     Make backups or switch to a more stable release!")

    exp_box = layout.box()
    exp_box.label(text="Root Collections")
    for collection in [
        coll
        for coll in xplane_helpers.get_collections_in_scene(scene)[1:]
        if coll.xplane.is_exportable_collection
    ]:
        collection_layer_layout(exp_box, collection)

    non_exp_box = layout.box()

    non_exp_box.prop(
        scene.xplane,
        "expanded_non_exporting_collections",
        expand=True,
        emboss=False,
        icon="TRIA_DOWN"
        if scene.xplane.expanded_non_exporting_collections
        else "TRIA_RIGHT",
    )
    if scene.xplane.expanded_non_exporting_collections:
        for collection in [
            coll
            for coll in xplane_helpers.get_collections_in_scene(scene)[1:]
            if not coll.xplane.is_exportable_collection
        ]:
            collection_layer_layout(non_exp_box, collection)

    advanced_box = layout.box()
    advanced_box.label(text="Advanced Settings")
    advanced_column = advanced_box.column()
    advanced_column.prop(scene.xplane, "optimize")
    advanced_column.prop(scene.xplane, "debug")

    if scene.xplane.debug:
        debug_box = advanced_column.box()
        debug_box.prop(scene.xplane, "log")

    scene_dev_layout(layout, scene)


def scene_dev_layout(layout: bpy.types.UILayout, scene: bpy.types.Scene):
    dev_box = layout.box()
    dev_box_row = dev_box.column_flow(columns=2, align=True)
    dev_box_row.prop(scene.xplane, "plugin_development")
    dev_box_row.label(text="", icon="ERROR")
    if scene.xplane.plugin_development:
        dev_box_column = dev_box.column()
        dev_box_column.prop(scene.xplane, "dev_enable_breakpoints")
        dev_box_column.prop(scene.xplane, "dev_continue_export_on_error")
        dev_box_column.prop(scene.xplane, "dev_export_as_dry_run")
        # Exact same operator, more convient place
        dev_box_column.operator("scene.export_to_relative_dir", icon="EXPORT")
        dev_box_column.operator("scene.dev_apply_default_material_to_all")
        dev_box_column.operator("scene.dev_root_names_from_objects")
        updater_row = dev_box_column.row()
        updater_row.prop(scene.xplane, "dev_fake_xplane2blender_version")
        updater_row.operator("scene.dev_rerun_updater")
        updater_row = dev_box_column.row()
        updater_row.operator("scene.dev_create_lights_txt_summary")

        history_box = dev_box_column.box()
        history_box.label(text="XPlane2Blender Version History")
        history_list = list(scene.xplane.xplane2blender_ver_history)
        history_list.reverse()
        for entry in history_list:
            icon_str = "NONE"
            if entry.build_type == xplane_constants.BUILD_TYPE_LEGACY:
                icon_str = "GHOST_ENABLED"
            if entry.build_type == xplane_constants.BUILD_TYPE_DEV:
                icon_str = "ORPHAN_DATA"
            elif (
                entry.build_type == xplane_constants.BUILD_TYPE_ALPHA
                or entry.build_type == xplane_constants.BUILD_TYPE_BETA
            ):
                icon_str = "ERROR"
            elif (
                entry.build_type == xplane_constants.BUILD_TYPE_RC
                and entry.build_number != BUILD_NUMBER_NONE
            ):
                icon_str = "FILE_TICK"

            history_box.label(text=str(entry), icon=icon_str)


def collection_layer_layout(
    layout: bpy.types.UILayout, collection: bpy.types.Collection
):
    version = int(bpy.context.scene.xplane.version)
    layer_props = collection.xplane.layer
    row = layout.row()
    box = row.box()

    if layer_props.expanded:
        expandIcon = "TRIA_DOWN"
    else:
        expandIcon = "TRIA_RIGHT"
    column = box.column_flow(columns=2, align=True)
    column.prop(
        layer_props,
        "expanded",
        text=collection.name,
        expand=True,
        emboss=False,
        icon=expandIcon,
    )
    column.prop(collection.xplane, "is_exportable_collection")  # , text = "Export)

    if layer_props.expanded:
        layer_layout(box, layer_props, version, "object")
        export_path_dir_layer_layout(box, collection, version)
        custom_layer_layout(box, collection, version)


def object_layer_layout(layout: bpy.types.UILayout, obj: bpy.types.Object):
    version = int(bpy.context.scene.xplane.version)
    layer_props = obj.xplane.layer
    row = layout.row()

    row.prop(obj.xplane, "isExportableRoot")

    if obj.xplane.isExportableRoot:
        row = layout.row()
        box = row.box()

        if layer_props.expanded:
            expandIcon = "TRIA_DOWN"
            expanded = True
        else:
            expandIcon = "TRIA_RIGHT"
            expanded = False

        box.prop(
            layer_props,
            "expanded",
            text="Root Object",
            expand=True,
            emboss=False,
            icon=expandIcon,
        )

        if expanded:
            layer_layout(box, layer_props, version, "object")
            export_path_dir_layer_layout(box, obj, version)
            custom_layer_layout(box, obj, version)


def layer_layout(
    layout: bpy.types.UILayout,
    layer_props: xplane_props.XPlaneLayer,
    version: int,
    context: str,
):
    """Draws OBJ File Settings and advanced options"""
    canHaveDraped = version >= 1000 and layer_props.export_type not in [
        "aircraft",
        "cockpit",
    ]
    isInstanced = version >= 1000 and layer_props.export_type == "instanced_scenery"
    canHaveSceneryProps = layer_props.export_type not in ["aircraft", "cockpit"]

    # column = layout.column()
    layout.prop(layer_props, "name")
    layout.prop(layer_props, "export_type")

    tex_box = layout.box()
    tex_box.label(text="Textures")
    # tex_box.prop(layer_props, "autodetectTextures")
    # if not layer_props.autodetectTextures:
    if True:  # Hack until autodetectTextures means something again
        tex_box.prop(layer_props, "texture", text="Default")
        tex_box.prop(layer_props, "texture_lit", text="Night")
        tex_box.prop(layer_props, "texture_normal", text="Normal / Specular")

        if canHaveDraped:
            tex_box.prop(layer_props, "texture_draped", text="Draped")
            tex_box.prop(
                layer_props, "texture_draped_normal", text="Draped Normal / Specular"
            )

    # cockpit regions
    if layer_props.export_type == "cockpit":
        cockpit_box = layout.box()
        cockpit_box.label(text="Cockpits")
        cockpit_box.prop(layer_props, "cockpit_regions", text="Regions")
        num_regions = int(layer_props.cockpit_regions)

        if num_regions > 0:
            for i in range(0, num_regions):
                # get cockpit region or create it if not present
                if len(layer_props.cockpit_region) > i:
                    cockpit_region = layer_props.cockpit_region[i]

                    if cockpit_region.expanded:
                        expandIcon = "TRIA_DOWN"
                    else:
                        expandIcon = "TRIA_RIGHT"

                    region_box = cockpit_box.box()
                    region_box.prop(
                        cockpit_region,
                        "expanded",
                        text="Cockpit region %i" % (i + 1),
                        expand=True,
                        emboss=False,
                        icon=expandIcon,
                    )

                    if cockpit_region.expanded:
                        region_box.prop(cockpit_region, "left")
                        region_box.prop(cockpit_region, "top")
                        region_split = region_box.split(factor=0.5)
                        region_split.prop(cockpit_region, "width")
                        region_split.label(text="= %d" % (2 ** cockpit_region.width))
                        region_split = region_box.split(factor=0.5)
                        region_split.prop(cockpit_region, "height")
                        region_split.label(text="= %d" % (2 ** cockpit_region.height))

        # v1010
        if version < 1100:
            # cockpit_lit
            cockpit_lit_box = cockpit_box.row()
            cockpit_lit_box.prop(layer_props, "cockpit_lit")
    # LODs
    lods_box = layout.box()
    lods_box.label(text="Levels of Detail")
    lods_box.prop(layer_props, "lods", text="LODs")
    num_lods = int(layer_props.lods)

    if num_lods:
        # Bad naming, I know
        for i, lod in enumerate(layer_props.lod[:num_lods]):
            if lod.expanded:
                expandIcon = "TRIA_DOWN"
            else:
                expandIcon = "TRIA_RIGHT"

            lod_box = lods_box.box()
            lod_box.prop(
                lod,
                "expanded",
                text="Level of detail %i" % (i + 1),
                expand=True,
                emboss=False,
                icon=expandIcon,
            )

            if lod.expanded:
                lod_box.prop(lod, "near")
                lod_box.prop(lod, "far")

    if canHaveDraped:
        lods_box.prop(layer_props, "lod_draped")

    if canHaveSceneryProps:
        # Scenery Properties Group
        scenery_props_group_box = layout.box()
        scenery_props_group_box.label(text="Scenery Properties")

        layer_group_box = scenery_props_group_box.box()
        layer_group_box.label(text="Layer Grouping")
        layer_group_box.prop(layer_props, "layer_group")
        layer_group_box.prop(layer_props, "layer_group_offset")

        if canHaveDraped:
            layer_group_box.prop(layer_props, "layer_group_draped")
            layer_group_box.prop(layer_props, "layer_group_draped_offset")

        # v1000
        if version >= 1000:
            # slope_limit
            slope_box = scenery_props_group_box.box()
            slope_box.label(text="Slope Properties")
            slope_box.prop(layer_props, "slope_limit")

            if layer_props.slope_limit == True:
                slope_box.row().prop(layer_props, "slope_limit_min_pitch")
                slope_box.row().prop(layer_props, "slope_limit_max_pitch")
                slope_box.row().prop(layer_props, "slope_limit_min_roll")
                slope_box.row().prop(layer_props, "slope_limit_max_roll")

            # tilted
            slope_box.prop(layer_props, "tilted")

            # require surface
            require_box = scenery_props_group_box.row()
            require_box.prop(layer_props, "require_surface", text="Require surface")

    # Advanced Options
    advanced_box = layout.box()
    advanced_box.label(text="Advanced Options")
    if version >= 1130:
        advanced_box.prop(
            layer_props, "particle_system_file", text="Particle System File"
        )
    advanced_box.prop(layer_props, "slungLoadWeight")

    advanced_box.prop(layer_props, "debug")


def custom_layer_layout(
    layout: bpy.types.UILayout,
    has_layer_props: Union[bpy.types.Collection, bpy.types.Object],
    version: int,
) -> None:
    layout.separator()
    row = layout.row()
    row.label(text="Custom Properties")

    if isinstance(has_layer_props, bpy.types.Collection):
        row.operator(
            "collection.add_xplane_layer_attribute"
        ).collection_name = has_layer_props.name
    elif isinstance(has_layer_props, bpy.types.Object):
        row.operator("object.add_xplane_layer_attribute")
    else:
        assert False, f"has_layer_prop is an unknown type {type(has_layer_props)}"

    box = layout.box()

    for i, attr in enumerate(has_layer_props.xplane.layer.customAttributes):
        subbox = box.box()
        subrow = subbox.row()
        subrow.prop(attr, "name")
        subrow.prop(attr, "value")

        if isinstance(has_layer_props, bpy.types.Collection):
            remove_op = subrow.operator(
                "collection.remove_xplane_layer_attribute",
                text="",
                emboss=False,
                icon="X",
            )
            remove_op.collection_name = has_layer_props.name
            remove_op.index = i
        elif isinstance(has_layer_props, bpy.types.Object):
            subrow.operator(
                "object.remove_xplane_layer_attribute", text="", emboss=False, icon="X"
            ).index = i

        if type in ("MATERIAL", "MESH"):
            subrow = subbox.row()
            subrow.prop(attr, "reset")


def command_search_window_layout(layout):
    scene = bpy.context.scene
    row = layout.row()
    row.template_list(
        "XPLANE_UL_CommandSearchList",
        "",
        scene.xplane.command_search_window_state,
        "command_search_list",
        scene.xplane.command_search_window_state,
        "command_search_list_idx",
    )


def dataref_search_window_layout(layout):
    scene = bpy.context.scene
    row = layout.row()
    row.template_list(
        "XPLANE_UL_DatarefSearchList",
        "",
        scene.xplane.dataref_search_window_state,
        "dataref_search_list",
        scene.xplane.dataref_search_window_state,
        "dataref_search_list_idx",
    )


def export_path_dir_layer_layout(
    layout: bpy.types.UILayout,
    has_layer_props: Union[bpy.types.Collection, bpy.types.Object],
    version: int,
):
    layout.separator()
    row = layout.row()
    row.label(text="Laminar Library Directives")

    if isinstance(has_layer_props, bpy.types.Collection):
        row.operator(
            "collection.add_xplane_export_path_directive"
        ).collection_name = has_layer_props.name
    elif isinstance(has_layer_props, bpy.types.Object):
        row.operator("object.add_xplane_export_path_directive")
    else:
        assert False, f"has_layer_prop is an unknown type {type(has_layer_props)}"

    box = layout.box()

    for i, attr in enumerate(has_layer_props.xplane.layer.export_path_directives):
        row = box.row()
        row.prop(attr, "export_path", text="Special library.txt Directive " + str(i))

        if isinstance(has_layer_props, bpy.types.Collection):
            remove_op = row.operator(
                "collection.remove_xplane_export_path_directive",
                text="",
                emboss=False,
                icon="X",
            )
            remove_op.collection_name = has_layer_props.name
            remove_op.index = i
        elif isinstance(has_layer_props, bpy.types.Object):
            row.operator(
                "object.remove_xplane_export_path_directive",
                text="",
                emboss=False,
                icon="X",
            ).index = i


def mesh_layout(layout: bpy.types.UILayout, obj: bpy.types.Object) -> None:
    """
    Draws the additional UI layout for Mesh. Currently unused.
    """
    pass


def light_layout(layout: bpy.types.UILayout, obj: bpy.types.Object) -> None:
    light_data = obj.data
    def draw_dataref_search_window(dataref_row:bpy.types.UILayout, layout:bpy.types.UILayout):
        scene = bpy.context.scene
        expanded = scene.xplane.dataref_search_window_state.dataref_prop_dest == "bpy.context.active_object.data.xplane.dataref"
        if expanded:
            our_icon = "ZOOM_OUT"
        else:
            our_icon = "ZOOM_IN"
        dataref_search_toggle_op = row.operator('xplane.dataref_search_toggle', text = "", emboss = False, icon = our_icon)
        dataref_search_toggle_op.paired_dataref_prop = "bpy.context.active_object.data.xplane.dataref"
        # Finally, in the next row, if we are expanded, build the entire search list.
        if expanded:
            dataref_search_window_layout(layout)
    layout.row().prop(light_data.xplane, "type")

<<<<<<< HEAD
    if light_data.xplane.type == LIGHT_AUTOMATIC and light_data.type not in {"POINT", "SPOT"}:
        layout.row().label(text="Automatic lights must use Point or Spot Blender Lights")
    elif light_data.xplane.type == LIGHT_AUTOMATIC and light_data.type in {"POINT","SPOT"}:
=======
    if light_data.xplane.type == LIGHT_AUTOMATIC and light_data.type not in {
        "POINT",
        "SPOT",
    }:
        layout.row().label(text="Automatic lights must use spot lights")
    elif light_data.xplane.type == LIGHT_AUTOMATIC and light_data.type in {
        "POINT",
        "SPOT",
    }:
>>>>>>> dd55b997
        layout.row().prop(light_data.xplane, "name")

        def draw_automatic_ui():
            try:
                if light_data.xplane.name:
                    parsed_light = xplane_utils.xplane_lights_txt_parser.get_parsed_light(
                        light_data.xplane.name.strip()
                    )
                    # HACK: We take this shortcut because otherwise we'd need to pretend to
                    # fill in the overload and apply the sw_callback which breaks DRY.
                    # We know exactly what happens here, and we don't need to muck with is_omni over the UI
                    # - Ted, 06/18/2020
                    if "DIR_MAG" in parsed_light.light_param_def:
                        is_omni = light_data.type == "POINT"
                    else:
                        is_omni = parsed_light.best_overload().is_omni()

                    omni_conclusively_known = True
                else:
                    return
            except KeyError:
                layout.row().label(
                    text="Unknown Light Name: check spelling or update lights.txt",
                    icon="ERROR",
                )
                return
            except ValueError:
                is_omni = False
                omni_conclusively_known = False

            if not xplane_lights_txt_parser.is_automatic_light_compatible(
                parsed_light.name
            ):
                layout.row().label(
                    text=f"'{light_data.xplane.name} is incompatible with Automatic Lights.",
                    icon="ERROR",
                )
                layout.row().label(
                    text=f"Use a different light or switch X-Plane Light Type to Named or Manual Param"
                )
            # To understand why this all works, see the massive comment in xplane_lights_txt_parser.py
            elif is_omni and light_data.type == "SPOT":
                layout.row().label(
                    text=f"'{light_data.xplane.name}' is omnidirectional and must use a Point Light"
                )
            elif not is_omni and omni_conclusively_known and light_data.type == "POINT":
                layout.row().label(
                    text=f"'{light_data.xplane.name}' is directional and must use a Spot Light"
                )
            elif parsed_light.light_param_def:
                for param, prop_name in {
                    "INDEX": "param_index",
                    "FREQ": "param_freq",
                    "PHASE": "param_phase",
                    "SIZE": "param_size",
                }.items():
                    if param in parsed_light.light_param_def:
                        layout.row().prop(light_data.xplane, prop_name)

                has_width = "WIDTH" in parsed_light.light_param_def
                has_dir_mag = "DIR_MAG" in parsed_light.light_param_def
                if has_width or has_dir_mag:
                    debug_box = layout.box()
                    debug_box.label(text="Calculated Values")
                # debug_box = layout.box()
                # debug_box.row().label(text=f"{len(parsed_light.light_param_def)} {' '.join(parsed_light.light_param_def)}")
                # debug_box.row().label(text=f"{parsed_light.overloads[0]['DREF'] if 'DREF' in parsed_light.overloads[0] else ''}")
                # if light_data.xplane.params:
                # debug_box.row().label(text=f"Former Params: '{light_data.xplane.params}'")
                # if {"R","G","B"} <= set(parsed_light.light_param_def):
                # debug_box.row().label(text=f"R, G, B: {', '.join(map(lambda c: str(round(c, 3)), light_data.color))}")

                # def try_param(prop:str, param:str, text:str, n=5)->None:
                # if param in parsed_light.light_param_def:
                # debug_box.row().label(text=f"{text}: {round(light_data.xplane.get(prop), n)}")

                # try_param("param_size", "Size", 3)
                # --- WIDTH -----------------------------------------------
                if has_width or has_dir_mag:
                    # Covers DIR_MAG case as well,
                    # though, ideally we'd stick with only using is_omni
                    if light_data.type == "POINT":
                        WIDTH_val = "Omni"
                    elif is_omni and not omni_conclusively_known:
                        assert False, "is_omni can't be True and not conclusively known"
                    elif not is_omni:
                        if has_width:
                            if (
                                "BILLBOARD"
                                in parsed_light.best_overload().overload_type
                            ):
                                WIDTH_val = round(
                                    xplane_types.XPlaneLight.WIDTH_for_billboard(
                                        light_data.spot_size
                                    ),
                                    5,
                                )
                            elif "SPILL" in parsed_light.best_overload().overload_type:
                                WIDTH_val = round(
                                    xplane_types.XPlaneLight.WIDTH_for_spill(
                                        light_data.spot_size
                                    ),
                                    5,
                                )
                        elif has_dir_mag:
                            WIDTH_val = round(
                                xplane_types.XPlaneLight.DIR_MAG_for_billboard(
                                    light_data.spot_size
                                ),
                                5,
                            )
                    debug_box.row().label(text=f"Width: {WIDTH_val}")
                # ---------------------------------------------------------
                # try_param("param_index", "INDEX", "Dataref Index", n=0)
                # try_param("param_freq", "FREQ", "Freq")
                # try_param("param_phase", "PHASE", "Phase")

        draw_automatic_ui()
    elif light_data.xplane.type == LIGHT_SPILL_CUSTOM and light_data.type not in {"POINT", "SPOT"}:
        layout.row().label(text="Custom Spill lights must use Point or Spot Blender Lights")
    elif (light_data.xplane.type == LIGHT_SPILL_CUSTOM and light_data.type in {"POINT", "SPOT"}):
        layout.row().prop(light_data.xplane, "size")
        row = layout.row()
        row.prop(light_data.xplane, "dataref")
        draw_automatic_ui(row, layout)
        debug_box = layout.box()
        debug_box.label(text="Calculated Values")
        if light_data.type == "POINT":
            WIDTH_val = "Omni"
        elif light_data.type == "SPOT":
            WIDTH_val = round(xplane_types.XPlaneLight.WIDTH_for_spill(light_data.spot_size), 5)
        debug_box.row().label(text=f"Width: {WIDTH_val}")
    elif light_data.xplane.type == LIGHT_NAMED:
        layout.row().prop(light_data.xplane, "name")
    elif light_data.xplane.type == LIGHT_PARAM:
        layout.row().prop(light_data.xplane, "name")
        layout.row().prop(light_data.xplane, "params")
    elif light_data.xplane.type == LIGHT_CUSTOM:
        layout.row().prop(light_data.xplane, "size")
        layout.row().label(text="Texture Coordinates:")
        layout.row().prop(light_data.xplane, "uv", text="")
        row = layout.row()
<<<<<<< HEAD
        row.prop(light_data.xplane, "dataref")
        draw_automatic_ui(row, layout)
=======
        row.prop(light_data.xplane, "dataref", text="Dataref")
        scene = bpy.context.scene
        expanded = (
            scene.xplane.dataref_search_window_state.dataref_prop_dest
            == "bpy.context.active_object.data.xplane.dataref"
        )
        if expanded:
            our_icon = "ZOOM_OUT"
        else:
            our_icon = "ZOOM_IN"
        dataref_search_toggle_op = row.operator(
            "xplane.dataref_search_toggle", text="", emboss=False, icon=our_icon
        )
        dataref_search_toggle_op.paired_dataref_prop = (
            "bpy.context.active_object.data.xplane.dataref"
        )
        # Finally, in the next row, if we are expanded, build the entire search list.
        if expanded:
            dataref_search_window_layout(layout)
>>>>>>> dd55b997

        layout.row().prop(light_data.xplane, "enable_rgb_override")
        if light_data.xplane.enable_rgb_override:
            layout.row().prop(light_data.xplane, "rgb_override_values")
    layout.row().operator("scene.dev_create_lights_txt_summary")


# Function: material_layout
# Draws the UI layout for materials.
#
# Parameters:
#   UILayout layout - Instance of current UILayout.
#   Material active_material - The active_material of a mesh
def material_layout(layout: UILayout, active_material: bpy.types.Material) -> None:
    version = int(bpy.context.scene.xplane.version)
    draw_box = layout.box()
    draw_box.label(text="Draw Settings")
    draw_box_column = draw_box.column()
    draw_box_column.prop(active_material.xplane, "draw")

    if active_material.xplane.draw:
        draw_box_column.prop(active_material.xplane, "draped")

        if version >= 1100 and not active_material.xplane.panel:
            draw_box_column.prop(active_material.xplane, "normal_metalness")

        # v1000 blend / v9000 blend
        if version >= 1000:
            draw_box_column.prop(active_material.xplane, "blend_v1000")
        else:
            draw_box_column.prop(active_material.xplane, "blend")

        if version >= 1100:
            draw_box_column.prop(active_material.xplane, "blend_glass")

        if version >= 1010:
            draw_box_column.prop(active_material.xplane, "shadow_local")

        if version >= 1000:
            blend_prop_enum = active_material.xplane.blend_v1000
        else:
            blend_prop_enum = None

        if active_material.xplane.blend == True and version < 1000:
            draw_box_column.prop(active_material.xplane, "blendRatio")
        elif blend_prop_enum == BLEND_OFF and version >= 1000:
            draw_box_column.prop(active_material.xplane, "blendRatio")

    surface_behavior_box = layout.box()
    surface_behavior_box.label(text="Surface Behavior")
    surface_behavior_box_column = surface_behavior_box.column()
    surface_behavior_box_column.prop(active_material.xplane, "surfaceType")

    if active_material.xplane.surfaceType != "none":
        surface_behavior_box_column.prop(
            active_material.xplane, "deck", text="Only Slightly Thick"
        )

    surface_behavior_box_column.prop(active_material.xplane, "solid_camera")
    ll_box = layout.box()
    ll_box.label(text="Light Levels")
    ll_box_column = ll_box.column()
    ll_box_column.prop(active_material.xplane, "lightLevel")

    if active_material.xplane.lightLevel:
        box = ll_box_column.box()
        box.prop(active_material.xplane, "lightLevel_v1")
        row = box.row()
        row.prop(active_material.xplane, "lightLevel_v2")
        row = box.row()
        row.prop(active_material.xplane, "lightLevel_dataref")

        scene = bpy.context.scene
        expanded = (
            scene.xplane.dataref_search_window_state.dataref_prop_dest
            == "bpy.context.active_object.data.materials[0].xplane.lightLevel_dataref"
        )
        if expanded:
            our_icon = "ZOOM_OUT"
        else:
            our_icon = "ZOOM_IN"
        dataref_search_toggle_op = row.operator(
            "xplane.dataref_search_toggle", text="", emboss=False, icon=our_icon
        )
        dataref_search_toggle_op.paired_dataref_prop = (
            "bpy.context.active_object.data.materials[0].xplane.lightLevel_dataref"
        )

        # Finally, in the next row, if we are expanded, build the entire search list.
        if expanded:
            dataref_search_window_layout(box)

    ll_box_column.row()

    # instancing effects
    instanced_box = layout.box()
    instanced_box.label(text="Instancing Effects")
    instanced_box_column = instanced_box.column()
    instanced_box_column.prop(active_material.xplane, "tint")

    if active_material.xplane.tint:
        instanced_box_column.prop(active_material.xplane, "tint_albedo")
        instanced_box_column.prop(active_material.xplane, "tint_emissive")

    layout.row().prop(active_material.xplane, "poly_os")


def custom_layout(
    layout: bpy.types.UILayout,
    has_custom_props: [
        bpy.types.Armature,
        bpy.types.Light,
        bpy.types.Material,
        bpy.types.Object,
    ],
):
    if isinstance(has_custom_props, bpy.types.Material):
        op_type = "material"
    elif has_custom_props.type == "LIGHT":
        op_type = "light"
    elif has_custom_props.type in {"ARMATURE", "MESH"}:
        op_type = "object"
    else:
        assert False, has_custom_props.name + " does not have custom_props"

    layout.separator()

    # regular attributes
    row = layout.row()
    row.label(text="Custom Properties")
    row.operator("object.add_xplane_" + op_type + "_attribute")
    box = layout.box()
    for i, attr in enumerate(has_custom_props.xplane.customAttributes):
        subbox = box.box()
        subrow = subbox.row()
        subrow.prop(attr, "name")
        subrow.operator(
            "object.remove_xplane_" + op_type + "_attribute",
            text="",
            emboss=False,
            icon="X",
        ).index = i
        subrow = subbox.row()
        subrow.prop(attr, "value")
        subrow = subbox.row()
        subrow.prop(attr, "reset")
        subrow = subbox.row()
        subrow.prop(attr, "weight")

    # animation attributes
    if op_type != "material":
        row = layout.row()
        row.label(text="Custom Animation Properties")
        row.operator("object.add_xplane_object_anim_attribute")
        box = layout.box()
        for i, attr in enumerate(has_custom_props.xplane.customAnimAttributes):
            subbox = box.box()
            subrow = subbox.row()
            subrow.prop(attr, "name")
            subrow.operator(
                "object.remove_xplane_object_anim_attribute",
                text="",
                emboss=False,
                icon="X",
            ).index = i
            subrow = subbox.row()
            subrow.prop(attr, "value")
            subrow = subbox.row()
            subrow.prop(attr, "weight")


# Function: animation_layout
def animation_layout(
    layout: bpy.types.UILayout, obj: bpy.types.Object, is_bone: bool = False
):
    """
    Draws UI Layout for animations, including datarefs
    and the datarefs search window
    """
    layout.separator()
    row = layout.row()
    row.label(text="Datarefs")
    if is_bone:
        row.operator("bone.add_xplane_dataref", text="Add Dataref")
        current_dataref_prop_template = (
            "bpy.context.active_bone.xplane.datarefs[{index}].path"
        )
    else:
        row.operator("object.add_xplane_dataref", text="Add Dataref")
        current_dataref_prop_template = (
            "bpy.context.active_object.xplane.datarefs[{index}].path"
        )

    box = layout.box()
    for i, attr in enumerate(obj.xplane.datarefs):
        subbox = box.box()
        subrow = subbox.row()
        subrow.prop(attr, "path")

        # Next to path: magnifying glass icon for dataref search - icon toggles based on
        # disclosure, so compute that up front.
        scene = bpy.context.scene
        expanded = (
            scene.xplane.dataref_search_window_state.dataref_prop_dest
            == current_dataref_prop_template.format(index=i)
        )
        if expanded:
            our_icon = "ZOOM_OUT"
        else:
            our_icon = "ZOOM_IN"
        dataref_search_toggle_op = subrow.operator(
            "xplane.dataref_search_toggle", text="", emboss=False, icon=our_icon
        )
        dataref_search_toggle_op.paired_dataref_prop = current_dataref_prop_template.format(
            index=i
        )

        # Next: "X" box to nuke the dataref - further to the right to keep from separating search from its field.
        if is_bone:
            subrow.operator(
                "bone.remove_xplane_dataref", text="", emboss=False, icon="X"
            ).index = i
        else:
            subrow.operator(
                "object.remove_xplane_dataref", text="", emboss=False, icon="X"
            ).index = i

        # Finally, in the next row, if we are expanded, build the entire search list.
        if expanded:
            dataref_search_window_layout(subbox)

        subrow = subbox.row()
        subrow.prop(attr, "anim_type")
        subrow = subbox.row()

        if attr.anim_type in ("transform", "translate", "rotate"):
            if bpy.context.object.animation_data:
                if is_bone:
                    subrow.operator(
                        "bone.add_xplane_dataref_keyframe", text="", icon="KEY_HLT"
                    ).index = i
                    subrow.operator(
                        "bone.remove_xplane_dataref_keyframe", text="", icon="KEY_DEHLT"
                    ).index = i
                else:
                    subrow.operator(
                        "object.add_xplane_dataref_keyframe", text="", icon="KEY_HLT"
                    ).index = i
                    subrow.operator(
                        "object.remove_xplane_dataref_keyframe",
                        text="",
                        icon="KEY_DEHLT",
                    ).index = i
                subrow.prop(attr, "value")
                subrow = subbox.row()
                subrow.prop(attr, "loop")
            else:
                subrow.label(text="Object not animated")
        elif attr.anim_type in ("show", "hide"):
            subrow.prop(attr, "show_hide_v1")
            subrow = subbox.row()
            subrow.prop(attr, "show_hide_v2")


def cockpit_layout(
    layout: bpy.types.UILayout, active_material: bpy.types.Material
) -> None:
    """Draws UI for cockpit and panel regions"""
    cockpit_box = layout.box()
    cockpit_box.label(text="Cockpit Panel")
    cockpit_box_column = cockpit_box.column()
    cockpit_box_column.prop(active_material.xplane, "panel")

    if active_material.xplane.panel:
        cockpit_box_column.prop(active_material.xplane, "cockpit_region")


def axis_detent_ranges_layout(
    layout: bpy.types.UILayout, manip: xplane_props.XPlaneManipulatorSettings
) -> None:
    layout.separator()
    row = layout.row()
    row.label(text="Axis Detent Range")

    row.operator("object.add_xplane_axis_detent_range")

    box = layout.box()

    for i, attr in enumerate(manip.axis_detent_ranges):
        row = box.row()
        row.prop(attr, "start")
        row.prop(attr, "end")
        if manip.type == MANIP_DRAG_AXIS_DETENT:
            row.prop(attr, "height", text="Length")
        else:
            row.prop(attr, "height")

        row.operator(
            "object.remove_xplane_axis_detent_range", text="", emboss=False, icon="X"
        ).index = i


def manipulator_layout(layout: bpy.types.UILayout, obj: bpy.types.Object) -> None:
    row = layout.row()
    row.prop(obj.xplane.manip, "enabled")

    if obj.xplane.manip.enabled:
        box = layout.box()

        xplane_version = int(bpy.context.scene.xplane.version)
        box.prop(obj.xplane.manip, "type", text="Type")

        manipType = obj.xplane.manip.type

        box.prop(obj.xplane.manip, "cursor", text="Cursor")
        box.prop(obj.xplane.manip, "tooltip", text="Tooltip")

        def show_command_search_window_pairing(
            box, command_prop_name: str, prop_text: Optional[str] = None
        ) -> None:
            row = box.row()
            if prop_text:
                row.prop(obj.xplane.manip, command_prop_name, prop_text)
            else:
                row.prop(obj.xplane.manip, command_prop_name)

            scene = bpy.context.scene
            expanded = (
                scene.xplane.command_search_window_state.command_prop_dest
                == "bpy.context.active_object.xplane.manip." + command_prop_name
            )
            if expanded:
                our_icon = "ZOOM_OUT"
            else:
                our_icon = "ZOOM_IN"
            command_search_toggle_op = row.operator(
                "xplane.command_search_toggle", text="", emboss=False, icon=our_icon
            )
            command_search_toggle_op.paired_command_prop = (
                "bpy.context.active_object.xplane.manip." + command_prop_name
            )
            # Finally, in the next row, if we are expanded, build the entire search list.
            if expanded:
                command_search_window_layout(box)

        def show_dataref_search_window_pairing(
            box, dataref_prop_name: str, prop_text: Optional[str] = None
        ) -> None:
            row = box.row()
            if prop_text:
                row.prop(obj.xplane.manip, dataref_prop_name, text=prop_text)
            else:
                row.prop(obj.xplane.manip, dataref_prop_name)

            scene = bpy.context.scene
            expanded = (
                scene.xplane.dataref_search_window_state.dataref_prop_dest
                == "bpy.context.active_object.xplane.manip." + dataref_prop_name
            )
            if expanded:
                our_icon = "ZOOM_OUT"
            else:
                our_icon = "ZOOM_IN"
            dataref_search_toggle_op = row.operator(
                "xplane.dataref_search_toggle", text="", emboss=False, icon=our_icon
            )
            dataref_search_toggle_op.paired_dataref_prop = (
                "bpy.context.active_object.xplane.manip." + dataref_prop_name
            )
            # Finally, in the next row, if we are expanded, build the entire search list.
            if expanded:
                dataref_search_window_layout(box)

        MANIPULATORS_AXIS = {
            MANIP_DRAG_XY,
            MANIP_DRAG_AXIS,
            MANIP_COMMAND_AXIS,
            MANIP_DRAG_AXIS_PIX,
        }

        # EXPLICIT as in "Needs explict opt in permision"
        MANIPULATORS_AUTODETECT_EXPLICIT = {MANIP_DRAG_AXIS}
        MANIPULATORS_AUTODETECT_IMPLICIT = {
            MANIP_DRAG_AXIS_DETENT,
            MANIP_DRAG_ROTATE,
            MANIP_DRAG_ROTATE_DETENT,
        }

        MANIPULATORS_AUTODETECT_DATAREFS = {
            MANIP_DRAG_AXIS,
            MANIP_DRAG_AXIS_DETENT,
            MANIP_DRAG_ROTATE,
            MANIP_DRAG_ROTATE_DETENT,
        }

        MANIPULATORS_COMMAND_CLASSIC = {
            MANIP_COMMAND,
            MANIP_COMMAND_AXIS,
            MANIP_COMMAND_KNOB,
            MANIP_COMMAND_SWITCH_LEFT_RIGHT,
            MANIP_COMMAND_SWITCH_UP_DOWN,
        }

        MANIPULATORS_COMMAND_1110 = {
            MANIP_COMMAND_KNOB2,
            MANIP_COMMAND_SWITCH_LEFT_RIGHT2,
            MANIP_COMMAND_SWITCH_UP_DOWN2,
        }

        MANIPULATORS_COMMAND = MANIPULATORS_COMMAND_1110 | MANIPULATORS_COMMAND_CLASSIC

        MANIPULATORS_DETENT = {MANIP_DRAG_AXIS_DETENT, MANIP_DRAG_ROTATE_DETENT}

        """
        UI Spec for showing Autodetect and Dataref properties

        # Dataref Text Boxes and Search Button (Window)
        - Dataref text boxes only appear for relevant types
        - When a dataref text box is shown, the dataref search button
          (or window) is shown
        - The dataref search button appears after all dataref textboxs
        - Dataref text boxes and search button appear regardless of Autodetect Settings Opt In (for classic types)

        # Autodetect Datarefs checkbox
        - The checkbox only appears for relevant manip types
        - Dataref text boxes will only be hidden when checked
        - Checkbox only appears when Autodetect Settings is true
          (for Opt In types) or always for new types

        # Autodetect Settings Opt In
        - The checkbox only appears for relevant manip types
        """

        def should_show_autodetect_dataref(manip_type: str) -> bool:
            if (
                manip_type in MANIPULATORS_AUTODETECT_DATAREFS
                and xplane_version >= 1110
            ):
                if manip_type in MANIPULATORS_AUTODETECT_EXPLICIT:
                    return obj.xplane.manip.autodetect_settings_opt_in
                else:
                    return True
            else:
                return False

        def should_show_dataref(manip_type: str) -> bool:
            if (
                manip_type in MANIPULATORS_AUTODETECT_EXPLICIT
                and obj.xplane.manip.autodetect_settings_opt_in
                and obj.xplane.manip.autodetect_datarefs
            ):
                return False
            elif (
                manip_type in MANIPULATORS_AUTODETECT_IMPLICIT
                and obj.xplane.manip.autodetect_datarefs
            ):
                return False

            return True

        def get_dataref_title(manip_type: str, dataref_number: int) -> str:
            assert dataref_number == 1 or dataref_number == 2
            if manip_type == MANIP_DRAG_AXIS or manip_type == MANIP_DRAG_AXIS_DETENT:
                if dataref_number == 1:
                    return "Drag Axis Dataref"

            if (
                manip_type == MANIP_DRAG_ROTATE
                or manip_type == MANIP_DRAG_ROTATE_DETENT
            ):
                if dataref_number == 1:
                    return "Rotation Axis Dataref"

            if (
                manip_type == MANIP_DRAG_AXIS_DETENT
                or manip_type == MANIP_DRAG_ROTATE_DETENT
            ):
                if dataref_number == 2:
                    return "Detent Axis Dataref"

            return None

        # Each value contains two predicates: 1st, to decide to use it or not, 2nd, what title to use
        # fmt: off
        props =  collections.OrderedDict() # type: Dict[str,Tuple[Callable[[str],bool],Optional[Callable[[str],bool]]]]
        props['autodetect_datarefs'] = (lambda manip_type: should_show_autodetect_dataref(manip_type), None)
        props['dataref1'] = (lambda manip_type: manip_type in MANIPULATORS_ALL - MANIPULATORS_COMMAND and\
                should_show_dataref(manip_type), lambda manip_type: get_dataref_title(manip_type,1))
        props['dataref2'] =\
            lambda manip_type: manip_type in {MANIP_DRAG_XY} | {MANIP_DRAG_AXIS_DETENT, MANIP_DRAG_ROTATE_DETENT} and should_show_dataref(manip_type),\
            lambda manip_type: get_dataref_title(manip_type,2)

        props['dx'] = (lambda manip_type: manip_type in MANIPULATORS_AXIS, None)
        props['dy'] = (lambda manip_type: manip_type in MANIPULATORS_AXIS - {MANIP_DRAG_AXIS_PIX}, None)
        props['dz'] = (lambda manip_type: manip_type in MANIPULATORS_AXIS - {MANIP_DRAG_XY, MANIP_DRAG_AXIS_PIX}, None)

        props['step'] = (lambda manip_type: manip_type in {MANIP_DRAG_AXIS_PIX}, None)
        props['exp' ] = (lambda manip_type: manip_type in {MANIP_DRAG_AXIS_PIX}, None)

        props['v1_min'] = (lambda manip_type: manip_type in {MANIP_DRAG_XY,MANIP_DELTA,MANIP_WRAP}, None)
        props['v1_max'] = (lambda manip_type: manip_type in {MANIP_DRAG_XY,MANIP_DELTA,MANIP_WRAP}, None)
        props['v2_min'] = (lambda manip_type: manip_type in {MANIP_DRAG_XY}, None)
        props['v2_max'] = (lambda manip_type: manip_type in {MANIP_DRAG_XY}, None)

        props['v1'] = (lambda manip_type: manip_type in {MANIP_DRAG_AXIS, MANIP_DRAG_AXIS_PIX, MANIP_AXIS_KNOB, MANIP_AXIS_SWITCH_UP_DOWN, MANIP_AXIS_SWITCH_LEFT_RIGHT}, None)
        props['v2'] = (lambda manip_type: manip_type in {MANIP_DRAG_AXIS, MANIP_DRAG_AXIS_PIX, MANIP_AXIS_KNOB, MANIP_AXIS_SWITCH_UP_DOWN, MANIP_AXIS_SWITCH_LEFT_RIGHT}, None)

        props['command'] = (lambda manip_type: manip_type in MANIPULATORS_COMMAND_1110 | {MANIP_COMMAND}, None)
        props['positive_command'] = (lambda manip_type: manip_type in MANIPULATORS_COMMAND_CLASSIC - {MANIP_COMMAND}, None)
        props['negative_command'] = (lambda manip_type: manip_type in MANIPULATORS_COMMAND_CLASSIC - {MANIP_COMMAND}, None)

        props['v_down'] = (lambda manip_type: manip_type in {MANIP_PUSH,MANIP_RADIO,MANIP_DELTA,MANIP_WRAP}, None)
        props['v_up'  ] = (lambda manip_type: manip_type in {MANIP_PUSH}, None)

        props['v_on']   = (lambda manip_type: manip_type in {MANIP_TOGGLE}, None)
        props['v_off']  = (lambda manip_type: manip_type in {MANIP_TOGGLE}, None)
        props['v_hold'] = (lambda manip_type: manip_type in {MANIP_DELTA,MANIP_WRAP}, None)

        props['click_step']  = (lambda manip_type: manip_type in {MANIP_AXIS_KNOB, MANIP_AXIS_SWITCH_UP_DOWN, MANIP_AXIS_SWITCH_LEFT_RIGHT}, None)
        props['hold_step']   = (lambda manip_type: manip_type in {MANIP_AXIS_KNOB, MANIP_AXIS_SWITCH_UP_DOWN, MANIP_AXIS_SWITCH_LEFT_RIGHT}, None)
        props['wheel_delta'] = (lambda manip_type: manip_type in MANIPULATORS_MOUSE_WHEEL and xplane_version >= 1050, None)
        # fmt: on

        if manipType in MANIPULATORS_OPT_IN and xplane_version >= 1110:
            box.prop(obj.xplane.manip, "autodetect_settings_opt_in")

        for prop, predicates in props.items():
            if (
                manipType in MANIPULATORS_OPT_IN
                and obj.xplane.manip.autodetect_settings_opt_in
            ):
                disabled = lambda manip_type: False
                if manipType == MANIP_DRAG_AXIS:
                    props["dx"] = (disabled, None)
                    props["dy"] = (disabled, None)
                    props["dz"] = (disabled, None)
                    props["v1"] = (disabled, None)
                    props["v2"] = (disabled, None)

            if predicates[0](manipType):
                if predicates[1]:
                    text = predicates[1](manipType)
                    if prop == "dataref1" or prop == "dataref2":
                        show_dataref_search_window_pairing(box, prop, text)
                    else:
                        if text:
                            box.prop(obj.xplane.manip, prop, text=text)
                        else:
                            box.prop(obj.xplane.manip, prop)
                else:
                    if prop in {"command", "positive_command", "negative_command"}:
                        show_command_search_window_pairing(box, prop)
                    else:
                        box.prop(obj.xplane.manip, prop)

        if manipType == MANIP_DRAG_AXIS_DETENT or manipType == MANIP_DRAG_ROTATE_DETENT:
            axis_detent_ranges_layout(box, obj.xplane.manip)


def conditions_layout(
    layout: bpy.types.UILayout,
    could_have_conditions: Union[bpy.types.Material, bpy.types.Object],
) -> None:
    assert isinstance(could_have_conditions, bpy.types.Material) or isinstance(
        could_have_conditions, bpy.types.Object
    )
    op_type = (
        "material"
        if isinstance(could_have_conditions, bpy.types.Material)
        else "object"
    )

    # regular attributes
    row = layout.row()
    row.label(text="Conditions")
    row.operator("object.add_xplane_" + op_type + "_condition", text="Add Condition")
    box = layout.box()
    for i, attr in enumerate(could_have_conditions.xplane.conditions):
        subbox = box.box()
        subrow = subbox.row()
        subrow.prop(attr, "variable")
        subrow.operator(
            "object.remove_xplane_" + op_type + "_condition",
            text="",
            emboss=False,
            icon="X",
        ).index = i
        subrow = subbox.row()
        subrow.prop(attr, "value")


def lod_layout(layout: bpy.types.UILayout, obj: bpy.types.Object) -> None:
    row = layout.row()
    row.prop(obj.xplane, "override_lods")
    if obj.xplane.override_lods:
        box = layout.box()
        box.row().prop(obj.xplane, "lod", text="LOD")


def weight_layout(layout: bpy.types.UILayout, obj: bpy.types.Object) -> None:
    row = layout.row()
    row.prop(obj.xplane, "override_weight")
    if obj.xplane.override_weight:
        row.prop(obj.xplane, "weight")


class XPLANE_UL_CommandSearchList(bpy.types.UIList):
    import io_xplane2blender.xplane_utils.xplane_commands_txt_parser

    def draw_item(
        self,
        context,
        layout,
        data,
        item,
        icon,
        active_data,
        active_propname,
        index,
        flt_flag,
    ):

        # Ben says: this is a total hack.  By just BASHING the filter, we open it always, rather than making the user open it.
        # Sadly there's no sane way to open the filter programmatically because Blender - the UI never gets access to the UIList
        # derivative, and we don't know its constructor syntax to override it.
        self.use_filter_show = True
        if self.layout_type in {"DEFAULT", "COMPACT"}:
            # This code makes labels - highlighting the label acts like a click via trickery
            layout.alignment = "EXPAND"
            row = layout.row(align=True)
            row.alignment = "LEFT"
            row.label(text=item.command, icon="NONE")
            row.label(text="|")
            row.label(text=item.command_description, icon="NONE")
            return

        elif self.layout_type in {"GRID"}:
            pass

    def draw_filter(self, context, layout):
        row = layout.row()
        subrow = row.row(align=True)
        subrow.prop(self, "filter_name", text="")

    # Called once to filter/reorder items.
    def filter_items(self, context, data, propname):
        flt_flags = []
        flt_neworder = []

        filter_name = self.filter_name
        if filter_name == "":
            return flt_flags, flt_neworder

        # Search info:
        # A set of one or more unique searches (split on |) composed of one or more unique search terms (split by ' ')
        # A command must match at least one search in all searches, and must partially match each search term
        search_info = []
        for search in filter_name.upper().split("|"):
            search_info.append(frozenset(search.split(" ")))
        search_info = set(search_info)

        def check_command(command_path: str, search_info: List[str]) -> bool:
            upper_command = command_path.upper()
            for search in search_info:
                for search_term in search:
                    if not search_term in upper_command:
                        break
                else:
                    return True
            return False

        for (
            command_info
        ) in bpy.context.scene.xplane.command_search_window_state.command_search_list:
            if check_command(command_info.command, search_info):
                flt_flags.append(self.bitflag_filter_item)
            else:
                flt_flags.append(0 << 0)

        return flt_flags, flt_neworder


class XPLANE_UL_DatarefSearchList(bpy.types.UIList):
    import io_xplane2blender.xplane_utils.xplane_datarefs_txt_parser

    def draw_item(
        self,
        context,
        layout,
        data,
        item,
        icon,
        active_data,
        active_propname,
        index,
        flt_flag,
    ):

        # Ben says: this is a total hack.  By just BASHING the filter, we open it always, rather than making the user open it.
        # Sadly there's no sane way to open the filter programmatically because Blender - the UI never gets access to the UIList
        # derivative, and we don't know its constructor syntax to override it.
        self.use_filter_show = True
        if self.layout_type in {"DEFAULT", "COMPACT"}:
            # This code makes labels - highlighting the label acts like a click via trickery
            layout.alignment = "EXPAND"
            row = layout.row(align=True)
            row.alignment = "LEFT"
            row.label(text=item.dataref_path, icon="NONE")
            row.label(text="|")
            row.label(text=item.dataref_type, icon="NONE")
            row.label(text="|")
            row.label(text=item.dataref_is_writable, icon="NONE")
            row.label(text="|")
            row.label(text=item.dataref_units, icon="NONE")
            return

        elif self.layout_type in {"GRID"}:
            pass

    def draw_filter(self, context, layout):
        row = layout.row()
        subrow = row.row(align=True)
        subrow.prop(self, "filter_name", text="")

    # Called once to filter/reorder items.
    def filter_items(self, context, data, propname):
        flt_flags = []
        flt_neworder = []

        filter_name = self.filter_name
        if filter_name == "":
            return flt_flags, flt_neworder

        # Search info:
        # A set of one or more unique searches (split on |) composed of one or more unique search terms (split by ' ')
        # A dataref must match at least one search in all searches, and must partially match each search term
        search_info = []
        for search in filter_name.upper().split("|"):
            search_info.append(frozenset(search.split(" ")))
        search_info = set(search_info)

        def check_dref(dataref_path: str, search_info: List[str]) -> bool:
            upper_dref = dataref_path.upper()
            for search in search_info:
                for search_term in search:
                    if not search_term in upper_dref:
                        break
                else:
                    return True
            return False

        for (
            dref
        ) in bpy.context.scene.xplane.dataref_search_window_state.dataref_search_list:
            if check_dref(dref.dataref_path, search_info):
                flt_flags.append(self.bitflag_filter_item)
            else:
                flt_flags.append(0 << 0)

        return flt_flags, flt_neworder


class XPLANE_OT_XPlaneMessage(bpy.types.Operator):
    bl_idname = "xplane.msg"
    bl_label = "XPlane2Blender message"
    msg_type: bpy.props.StringProperty(default="INFO")
    msg_text: bpy.props.StringProperty(default="")

    def execute(self, context):
        self.report(self.msg_type, self.msg_text)
        return {"FINISHED"}

    def invoke(self, context, event):
        wm = context.window_manager
        return wm.invoke_popup(self)

    def draw(self, context):
        layout = self.layout
        row = layout.row()
        row.label(text=self.msg_type + ": " + self.msg_text)


class XPLANE_OT_XPlaneError(bpy.types.Operator):
    bl_idname = "xplane.error"
    bl_label = "XPlane2Blender Error"
    msg_type: bpy.props.StringProperty(default="ERROR")
    msg_text: bpy.props.StringProperty(default="")
    report_text: bpy.props.StringProperty(default="")

    def execute(self, context):
        self.report({self.msg_type}, self.report_text)
        return {"FINISHED"}

    def invoke(self, context, event):
        wm = context.window_manager
        return wm.invoke_props_dialog(self, width=400)

    def draw(self, context):
        layout = self.layout
        row = layout.row()
        row.label(text=self.msg_text, icon="ERROR")


_XPlaneUITypes = (
    BONE_PT_xplane,
    DATA_PT_xplane,
    MATERIAL_PT_xplane,
    OBJECT_PT_xplane,
    SCENE_PT_xplane,
    XPLANE_UL_CommandSearchList,
    XPLANE_UL_DatarefSearchList,
    XPLANE_OT_XPlaneError,
    XPLANE_OT_XPlaneMessage,
)

register, unregister = bpy.utils.register_classes_factory(_XPlaneUITypes)<|MERGE_RESOLUTION|>--- conflicted
+++ resolved
@@ -646,25 +646,31 @@
 
 def light_layout(layout: bpy.types.UILayout, obj: bpy.types.Object) -> None:
     light_data = obj.data
-    def draw_dataref_search_window(dataref_row:bpy.types.UILayout, layout:bpy.types.UILayout):
+
+    def draw_dataref_search_window(
+        dataref_row: bpy.types.UILayout, layout: bpy.types.UILayout
+    ):
         scene = bpy.context.scene
-        expanded = scene.xplane.dataref_search_window_state.dataref_prop_dest == "bpy.context.active_object.data.xplane.dataref"
+        expanded = (
+            scene.xplane.dataref_search_window_state.dataref_prop_dest
+            == "bpy.context.active_object.data.xplane.dataref"
+        )
         if expanded:
             our_icon = "ZOOM_OUT"
         else:
             our_icon = "ZOOM_IN"
-        dataref_search_toggle_op = row.operator('xplane.dataref_search_toggle', text = "", emboss = False, icon = our_icon)
-        dataref_search_toggle_op.paired_dataref_prop = "bpy.context.active_object.data.xplane.dataref"
+        dataref_search_toggle_op = row.operator(
+            "xplane.dataref_search_toggle", text="", emboss=False, icon=our_icon
+        )
+        dataref_search_toggle_op.paired_dataref_prop = (
+            "bpy.context.active_object.data.xplane.dataref"
+        )
         # Finally, in the next row, if we are expanded, build the entire search list.
         if expanded:
             dataref_search_window_layout(layout)
+
     layout.row().prop(light_data.xplane, "type")
 
-<<<<<<< HEAD
-    if light_data.xplane.type == LIGHT_AUTOMATIC and light_data.type not in {"POINT", "SPOT"}:
-        layout.row().label(text="Automatic lights must use Point or Spot Blender Lights")
-    elif light_data.xplane.type == LIGHT_AUTOMATIC and light_data.type in {"POINT","SPOT"}:
-=======
     if light_data.xplane.type == LIGHT_AUTOMATIC and light_data.type not in {
         "POINT",
         "SPOT",
@@ -674,14 +680,15 @@
         "POINT",
         "SPOT",
     }:
->>>>>>> dd55b997
         layout.row().prop(light_data.xplane, "name")
 
         def draw_automatic_ui():
             try:
                 if light_data.xplane.name:
-                    parsed_light = xplane_utils.xplane_lights_txt_parser.get_parsed_light(
-                        light_data.xplane.name.strip()
+                    parsed_light = (
+                        xplane_utils.xplane_lights_txt_parser.get_parsed_light(
+                            light_data.xplane.name.strip()
+                        )
                     )
                     # HACK: We take this shortcut because otherwise we'd need to pretend to
                     # fill in the overload and apply the sw_callback which breaks DRY.
@@ -793,19 +800,29 @@
                 # try_param("param_phase", "PHASE", "Phase")
 
         draw_automatic_ui()
-    elif light_data.xplane.type == LIGHT_SPILL_CUSTOM and light_data.type not in {"POINT", "SPOT"}:
-        layout.row().label(text="Custom Spill lights must use Point or Spot Blender Lights")
-    elif (light_data.xplane.type == LIGHT_SPILL_CUSTOM and light_data.type in {"POINT", "SPOT"}):
+    elif light_data.xplane.type == LIGHT_SPILL_CUSTOM and light_data.type not in {
+        "POINT",
+        "SPOT",
+    }:
+        layout.row().label(
+            text="Custom Spill lights must use Point or Spot Blender Lights"
+        )
+    elif light_data.xplane.type == LIGHT_SPILL_CUSTOM and light_data.type in {
+        "POINT",
+        "SPOT",
+    }:
         layout.row().prop(light_data.xplane, "size")
         row = layout.row()
         row.prop(light_data.xplane, "dataref")
-        draw_automatic_ui(row, layout)
+        draw_dataref_search_window(row, layout)
         debug_box = layout.box()
         debug_box.label(text="Calculated Values")
         if light_data.type == "POINT":
             WIDTH_val = "Omni"
         elif light_data.type == "SPOT":
-            WIDTH_val = round(xplane_types.XPlaneLight.WIDTH_for_spill(light_data.spot_size), 5)
+            WIDTH_val = round(
+                xplane_types.XPlaneLight.WIDTH_for_spill(light_data.spot_size), 5
+            )
         debug_box.row().label(text=f"Width: {WIDTH_val}")
     elif light_data.xplane.type == LIGHT_NAMED:
         layout.row().prop(light_data.xplane, "name")
@@ -817,30 +834,8 @@
         layout.row().label(text="Texture Coordinates:")
         layout.row().prop(light_data.xplane, "uv", text="")
         row = layout.row()
-<<<<<<< HEAD
-        row.prop(light_data.xplane, "dataref")
-        draw_automatic_ui(row, layout)
-=======
         row.prop(light_data.xplane, "dataref", text="Dataref")
-        scene = bpy.context.scene
-        expanded = (
-            scene.xplane.dataref_search_window_state.dataref_prop_dest
-            == "bpy.context.active_object.data.xplane.dataref"
-        )
-        if expanded:
-            our_icon = "ZOOM_OUT"
-        else:
-            our_icon = "ZOOM_IN"
-        dataref_search_toggle_op = row.operator(
-            "xplane.dataref_search_toggle", text="", emboss=False, icon=our_icon
-        )
-        dataref_search_toggle_op.paired_dataref_prop = (
-            "bpy.context.active_object.data.xplane.dataref"
-        )
-        # Finally, in the next row, if we are expanded, build the entire search list.
-        if expanded:
-            dataref_search_window_layout(layout)
->>>>>>> dd55b997
+        draw_dataref_search_window(row, layout)
 
         layout.row().prop(light_data.xplane, "enable_rgb_override")
         if light_data.xplane.enable_rgb_override:
@@ -1054,8 +1049,8 @@
         dataref_search_toggle_op = subrow.operator(
             "xplane.dataref_search_toggle", text="", emboss=False, icon=our_icon
         )
-        dataref_search_toggle_op.paired_dataref_prop = current_dataref_prop_template.format(
-            index=i
+        dataref_search_toggle_op.paired_dataref_prop = (
+            current_dataref_prop_template.format(index=i)
         )
 
         # Next: "X" box to nuke the dataref - further to the right to keep from separating search from its field.
