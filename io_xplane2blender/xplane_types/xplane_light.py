import math
import re
from copy import deepcopy
from itertools import chain, takewhile, tee, zip_longest
from typing import Dict, List, Optional, Tuple, Union

import bpy
import mathutils
from mathutils import Euler, Matrix, Vector

from io_xplane2blender import xplane_constants, xplane_types, xplane_utils
from io_xplane2blender.xplane_types import xplane_object
from io_xplane2blender.xplane_utils import xplane_lights_txt_parser

from ..xplane_config import getDebug
from ..xplane_constants import *
from ..xplane_helpers import floatToStr, logger, vec_b_to_x, vec_x_to_b

from dataclasses import dataclass, field

@dataclass
class _LightSpillCustomParams:
    r:float
    g:float
    b:float
    @property
    def a(self):
        return 1

    size:float
    dx:float
    dy:float
    dz:float
    width:float
    dataref:str

    def __str__(self):
        return " ".join(
            chain(
                map(
                    floatToStr,
                    (
                        self.r,
                        self.g,
                        self.b,
                        self.a,
                        self.size,
                        self.dx,
                        self.dy,
                        self.dz,
                        self.width,
                    ),
                ),
                (self.dataref,),
            )
        )

class XPlaneLight(xplane_object.XPlaneObject):
    def __init__(self, blenderObject: bpy.types.Object):
        super().__init__(blenderObject)
        # Indices for VLIGHTs table
        self.indices = [0, 0]

        # Our light type, not the Blender light type
        self.lightType = blenderObject.data.xplane.type

        # Color, for use by CUSTOM or AUTOMATIC lights
        # change color according to type
        if self.lightType == LIGHT_FLASHING:
            self.color: List[float] = list(blenderObject.data.color)
            self.color[0] = -self.color[0]
        elif self.lightType == LIGHT_PULSING:
            self.color = [9.9] * 3
        elif self.lightType == LIGHT_STROBE:
            self.color = [9.8] * 3
        elif self.lightType == LIGHT_TRAFFIC:
            self.color = [9.7] * 3
        elif blenderObject.data.xplane.enable_rgb_override:
            self.color: List[float] = blenderObject.data.xplane.rgb_override_values[:]
        else:
            self.color: List[float] = list(blenderObject.data.color)

        self.dataref = blenderObject.data.xplane.dataref
        self.energy = blenderObject.data.energy
        # The Size of a Custom Light
        # and the SIZE replacement for an Automatic Light
        self.size = blenderObject.data.xplane.size
        self.uv = blenderObject.data.xplane.uv

        # Our lights.txt light name, not the Blender Object's name
        self.lightName = blenderObject.data.xplane.name.strip()

        # If the lightName is unknown
        #     params_completed and record_completed these will be none
        # Use __getitem__ and __contains__ to ask if there are columns
        # and fields we care about

        # self.params is the eventual content of the
        # LIGHT_PARAM OBJ directive
        if self.lightType == LIGHT_AUTOMATIC:
            self.params = {}
        elif self.lightType == LIGHT_PARAM:
            self.params = blenderObject.data.xplane.params
        elif self.lightType == LIGHT_SPILL_CUSTOM:
            self.params = _LightSpillCustomParams(*([0]*8),"")
        else:
            self.params = None

        # Possible comment extracted from a param light params text field
        self.comment: Optional[str] = None

        # If applicable, after collection this will be
        # the light's best overload with any parameters replaced
        # and any sw_callbacks, ready for autocorrection
        self.record_completed: Optional[
            xplane_lights_txt_parser.ParsedLightOverload
        ] = None

        self.setWeight(10000)

    def collect(self) -> None:
        super().collect()

        light_data = self.blenderObject.data
        if not self.lightName and self.lightType in {
            LIGHT_NAMED,
            LIGHT_PARAM,
            LIGHT_AUTOMATIC,
        }:
            logger.error(
                f"{self.blenderObject.name} is a {self.lightType.title()} light but has no light name"
            )
            return
        try:
            parsed_light = xplane_lights_txt_parser.get_parsed_light(self.lightName)
        except KeyError:
            parsed_light = None

        unknown_light_name_warning = (
            f"\"{self.blenderObject.name}\"'s Light Name '{self.lightName}' is unknown,"
            f" check your spelling or update your lights.txt file"
        )

        # X-Plane Light Type | Light Type | parsed_light | light_param_defs | Result
        # -------------------|------------|--------------|------------------|-------
        # LIGHT_NAMED        | *          | Yes          | Yes              | Error, "known param used as named light"
        # LIGHT_NAMED        | "POINT"    | Yes          | No               | Apply sw_callback, do not do autocorrect (POINT means OMNI)
        # LIGHT_NAMED        | not "POINT"| Yes          | No               | Apply sw_callback if possible, autocorrect
        # LIGHT_NAMED        | *          | No           | N/A              | Treat as unknown named light, Warning given, NAMED written as is, no SW callbacks applied
        if (
            self.lightType == LIGHT_NAMED
            and parsed_light
            and parsed_light.light_param_def
        ):
            logger.error(
                f"Light name {self.lightName} is a known param light, being used as a name light. Check the light name or light type"
            )
            return
        elif (
            self.lightType == LIGHT_NAMED
            and parsed_light
            and not parsed_light.light_param_def
        ):
            self.record_completed = parsed_light.best_overload()
            if "DREF" in self.record_completed.prototype():
                self.record_completed.apply_sw_callback()
        elif self.lightType == LIGHT_NAMED and not parsed_light:
            logger.warn(unknown_light_name_warning)
        # X-Plane Light Type | Light Type | parsed_light | light_param_defs | Result
        # -------------------|------------|--------------|------------------|-------
        # LIGHT_PARAM        | "POINT"    | Yes          | Yes              | Parse params, replace self.params_complete
        # LIGHT_PARAM        | not "POINT"| Yes          | Yes              | Parse params, replace self.params_complete, apply sw_callback if possible. Autocorrect with ANIM_
        # LIGHT_PARAM        | *          | Yes          | No               | Error, "known named light used as a param light"
        # LIGHT_PARAM        | *          | No           | N/A              | Warning given, PARAMS written as is, no auto correction_applied
        elif (
            self.lightType == LIGHT_PARAM
            and parsed_light
            and parsed_light.light_param_def
        ):
            # This section is actually validation/apply_sw_callback only, LIGHT_PARAM type inserts
            # xplane.params content directly into the OBJ
            params_formal = parsed_light.light_param_def

            # Parsed params from the params box, stripped and ignoring the commemnt
            # Make the actual parameters, if there are <= than params_formal, its okay
            # if here are more we have a comment.
            # Find nth group of whitespace space after the end the count

            params_actual = []
            params_itr = iter(self.blenderObject.data.xplane.params.lstrip())

            while len(params_actual) < len(params_formal):
                try:
                    n, params_itr = tee(params_itr)
                    next(n)
                except StopIteration:
                    break
                else:
                    actual = "".join(takewhile(lambda c: not c.isspace(), params_itr))
                    if actual:
                        params_actual.append(actual)
            self.comment = "".join(params_itr).lstrip()

            if len(params_actual) < len(params_formal):
                logger.error(
                    f"'{self.blenderObject.name}':Not enough actual parameters ('{' '.join(params_actual)}') to"
                    f" satisfy 'LIGHT_PARAM_DEF {len(params_formal)} {' '.join(params_formal)}'"
                )
                return

            if self.comment and not self.comment.startswith(("//", "#")):
                logger.warn(
                    f"Comment in param light ({self.comment}) does not start with '//' or '#'"
                )

            self.record_completed = parsed_light.best_overload()
            for i, (pformal, pactual) in enumerate(zip(params_formal, params_actual)):
                try:
                    float(pactual)
                except ValueError:  # pactual not a float
                    logger.error(
                        f"Parameter {i} ({pactual}) of {self.blenderObject.name} is not a number"
                    )
                    return
                else:
                    try:
                        self.record_completed.replace_parameterization_argument(
                            pformal, float(pactual)
                        )
                    except ValueError:
                        continue

            if "DREF" in self.record_completed.prototype():
                self.record_completed.apply_sw_callback()

            # The only prototypes without DXYZ are SPILL_GND/_REV (of which there are no parameters)
            # and SPILL_HW_FLA overloads, which are in fact omni
            # but none of them are parameterized
            try:
                dir_vec = Vector(
                    map(self.record_completed.__getitem__, ["DX", "DY", "DZ"])
                )
            except KeyError:
                dir_vec = Vector((0, 0, 0))

            try:
                # We use precision keyframe because we don't want to animate unnecissarily
                if (
                    round(dir_vec.magnitude, PRECISION_KEYFRAME) == 0.0
                    and not self.record_completed.is_omni()
                ):
                    logger.error(
                        f"{self.blenderObject.name}'s '{self.lightName}' is directional, but has (0, 0, 0) for direction"
                    )
                    return
            except ValueError:  # is_omni not ready yet
                pass

        elif (
            self.lightType == LIGHT_PARAM
            and parsed_light
            and not parsed_light.light_param_def
        ):
            logger.error(
                f"Light name {self.lightName} is a named light, not a param light."
                f" Check the light type drop down menu"
            )
            return
        # Even if we don't know the PARAM light, we still have to check if we're about to write out no params
        elif self.lightType == LIGHT_PARAM and not parsed_light:
            logger.warn(unknown_light_name_warning)
            if not self.blenderObject.data.xplane.params.split():
                logger.error(f"'{self.blenderObject.name}' has an empty parameters box")
                return
        # X-Plane Light Type | Light Type | parsed_light | light_param_defs | Result
        # -------------------|------------|--------------|------------------|-------
        # LIGHT_CUSTOM       | *          | N/A          | N/A              | Write custom light as is
        elif self.lightType == LIGHT_CUSTOM:
            pass
        # X-Plane Light Type | Light Type | parsed_light | light_param_defs | Result
        # -------------------|------------|--------------|------------------|-------
        # LIGHT_AUTOMATIC    |"POINT/SPOT"| Yes          | Yes              | Fill out params, apply any sw_callbacks, and write
        # LIGHT_AUTOMATIC    |"POINT/SPOT"| Yes          | No               | Treat as named light, apply any sw_callbacks, write
        # LIGHT_AUTOMATIC    |"POINT/SPOT"| No           | N/A              | Treat as named light, give warning, write as is
        # LIGHT_AUTOMATIC    | Any Others | N/A          | N/A              | Error, "Automatic lights require POINT or SPOT"
        # LIGHT_AUTOMATIC    |"POINT/SPOT"| Incompatible | N/A              | Error, "Light is incompatible", a label in the UI should also mention this
        elif self.lightType == LIGHT_AUTOMATIC and light_data.type not in {
            "POINT",
            "SPOT",
        }:
            logger.error(
                f"Automatic lights must be a Point or Spot light, change {self.blenderObject.name}'s type or change it's X-Plane Light Type"
            )
            return
        elif (
            self.lightType == LIGHT_AUTOMATIC
            and parsed_light
            and not xplane_lights_txt_parser.is_automatic_light_compatible(
                self.lightName
            )
        ):
            logger.error(
                f"Light '{self.lightName}' is not compatible with Automatic Lights."
                f" Pick a different light or use 'Named' or 'Manual Param' instead"
            )
            return
        elif (
            self.lightType == LIGHT_AUTOMATIC
            and parsed_light
            and parsed_light.light_param_def
        ):

            def width_param_new_value() -> float:
                """
                This is not This is not the final WIDTH or the answer to the question
                "is this omni". This is just what we're replacing WIDTH with,
                and other things can change it
                """
                if light_data.type == "POINT":
                    return 1
                elif "BILLBOARD" in parsed_light.best_overload().overload_type:
                    return XPlaneLight.WIDTH_for_billboard(light_data.spot_size)
                elif "SPILL" in parsed_light.best_overload().overload_type:
                    # cos(half the cone angle)
                    return XPlaneLight.WIDTH_for_spill(light_data.spot_size)

            def new_dxyz_vec_x() -> Vector:
                """
                Returns (potentially scaled) light direction
                or (0, 0, 0) for omni lights in X-Plane coords
                """

                if light_data.type == "POINT":
                    return Vector((0, 0, 0))
                elif "BILLBOARD" in parsed_light.best_overload().overload_type:
                    # Works for DIR_MAG as well, but we'll probably never have a case for that
                    scale = 1 - XPlaneLight.WIDTH_for_billboard(light_data.spot_size)
                    dir_vec_b_norm = self.get_light_direction_b()
                    scaled_vec_b = dir_vec_b_norm * scale
                    return vec_b_to_x(scaled_vec_b)
                elif "SPILL" in parsed_light.best_overload().overload_type:
                    return vec_b_to_x(self.get_light_direction_b())

            dxyz_values_x = new_dxyz_vec_x()

            def convert_table(param: str) -> float:
                table = {
                    "R": self.color[0],
                    "G": self.color[1],
                    "B": self.color[2],
                    "A": 1,
                    "INDEX": light_data.xplane.param_index,
                    "SIZE": light_data.xplane.param_size,
                    "DX": dxyz_values_x[0],
                    "DY": dxyz_values_x[1],
                    "DZ": dxyz_values_x[2],
                    "WIDTH": width_param_new_value(),
                    "FREQ": light_data.xplane.param_freq,
                    "PHASE": light_data.xplane.param_phase,
                    "UNUSED": 0,  # We just shove in something here
                    "NEG_ONE": -1,
                    "ZERO": 0,
                    "ONE": 1,
                }

                if light_data.type == "SPOT":
                    table["DIR_MAG"] = XPlaneLight.DIR_MAG_for_billboard(
                        light_data.spot_size
                    )
                elif light_data.type == "POINT":
                    table["DIR_MAG"] = 0
                return table[param]

            self.params = {
                param: convert_table(param.rstrip("_"))
                for param in parsed_light.light_param_def
            }
            self.record_completed = parsed_light.best_overload()
            for p_arg in filter(
                lambda arg: isinstance(arg, str)
                and not arg.startswith(("NOOP", "sim")),
                self.record_completed,
            ):
                self.record_completed.replace_parameterization_argument(
                    p_arg, self.params[p_arg]
                )

            # Leaving DXYZ in a record's arguments is okay
            # - It doesn't affect any sw_callbacks (as of 4/19/2020)
            # - We'll be filling in instead of autocorrecting
            if "DREF" in self.record_completed.prototype():
                self.record_completed.apply_sw_callback()

            try:
                is_omni = self.record_completed.is_omni()
            except (KeyError, TypeError):  # No WIDTH column or no __round__for str
                is_omni = False

            if is_omni:
                try:
                    self.record_completed.replace_parameterization_argument("DX", 0)
                    self.record_completed.replace_parameterization_argument("DY", 0)
                    self.record_completed.replace_parameterization_argument("DZ", 0)
                    self.params.update({"DX": 0, "DY": 0, "DZ": 0})
                except ValueError:  # No DX, DY, DZ
                    pass

        elif (
            self.lightType == LIGHT_AUTOMATIC
            and parsed_light
            and not parsed_light.light_param_def
        ):
            self.record_completed = parsed_light.best_overload()
            if "DREF" in self.record_completed.prototype():
                self.record_completed.apply_sw_callback()
        elif self.lightType == LIGHT_AUTOMATIC and not parsed_light:
            logger.warn(unknown_light_name_warning)
        # X-Plane Light Type | Light Type | parsed_light | light_param_defs | Result
        # -------------------|------------|--------------|------------------|-------
        # LIGHT_SPILL_CUSTOM |"POINT/SPOT"| N/A          | N/A              | Fillout params, write
        # LIGHT_SPILL_CUSTOM | Any others | N/A          | N/A              | Error
        elif self.lightType == LIGHT_SPILL_CUSTOM and light_data.type not in {"POINT", "SPOT"}:
            logger.error(f"Custom Spill lights must be a Point or Spot light, change {self.blenderObject.name}'s type or change it's X-Plane Light Type")
            return
        elif self.lightType == LIGHT_SPILL_CUSTOM and light_data.type in {"POINT", "SPOT"}:
            p = self.params
            p.r, self.params.g, self.params.b = self.color
            p.size = self.size

            def width_param_new_value()->float:
                if light_data.type == "POINT":
                    return 1
                elif light_data.type == "SPOT":
                    # cos(half the cone angle)
                    return XPlaneLight.WIDTH_for_spill(light_data.spot_size)

            def new_dxyz_vec_x()->Vector:
                """
                Returns (potentially scaled) light direction
                or (0, 0, 0) for omni lights in X-Plane coords
                """

                if light_data.type == "POINT":
                    return Vector((0, 0, 0))
                elif light_data.type == "SPOT":
                    return vec_b_to_x(self.get_light_direction_b())
                else:
                    assert False, f"What is this light_data.type {light_data.type}"

            p.dx, p.dy, p.dz = new_dxyz_vec_x()
            p.width = width_param_new_value()
            p.dataref = self.dataref
        # X-Plane Light Type | Light Type | parsed_light | light_param_defs | Result
        # -------------------|------------|--------------|------------------|-------
        # LIGHT_{OLD_TYPES}  | *          | N/A          | N/A              | Write
        elif self.lightType in LIGHTS_OLD_TYPES:
            pass
        else:
            assert (
                False
            ), f"{self.blenderObject.name} had some property configuation that was unaccounted for"

        if self.lightType == LIGHT_AUTOMATIC and self.record_completed:
            try:
                is_omni = self.record_completed.is_omni()
            except ValueError:
                is_omni = False

            if is_omni and light_data.type == "SPOT":
                logger.error(
                    f"{self.blenderObject.name}'s '{self.lightName}' light will be omnidirectional in X-Plane. Use a Point light"
                )
                return
            elif not is_omni and light_data.type == "POINT":
                logger.error(
                    f"{self.blenderObject.name}'s '{self.lightName}' light will be directional in X-Plane. Use a Spot light"
                )
                return

    def write(self) -> None:
        debug = getDebug()
        indent = self.xplaneBone.getIndent()
        o = super().write()

        light_data = self.blenderObject.data
        try:
            parsed_light = xplane_lights_txt_parser.get_parsed_light(self.lightName)
        except KeyError:
            parsed_light = None

        bakeMatrix = self.xplaneBone.getBakeMatrixForAttached()
        translation = bakeMatrix.to_translation()
        has_anim = False

        def find_autocorrect_axis_angle(
            dir_vec_p_norm_b: Vector, bake_matrix: Matrix
        ) -> Tuple[Vector, float]:
            """
            Given a vector of where the light will be pointed in X-Plane and our real rotation,
            find the Axis-Angle for how we need to rotate via animation to make the difference
            """

            def clamp(num: float, minimum: float, maximum: float) -> float:
                if num < minimum:
                    return minimum
                elif num > maximum:
                    return maximum
                else:
                    return num

            # Multiple bake matrix by Vector to get the direction of the Blender object

            dir_vec_b_norm = self.get_light_direction_b()

            # P is start rotation, and B is stop. As such, we have our axis of rotation.
            # "We take the X-Plane light and turn it until it matches what the artist wanted"
            axis_angle_vec_b = dir_vec_p_norm_b.cross(dir_vec_b_norm)

            dot_product_p_b = dir_vec_p_norm_b.dot(dir_vec_b_norm)
            if dot_product_p_b < 0:
                axis_angle_theta = math.pi - math.asin(
                    clamp(axis_angle_vec_b.magnitude, -1.0, 1.0)
                )
            else:
                axis_angle_theta = math.asin(
                    clamp(axis_angle_vec_b.magnitude, -1.0, 1.0)
                )
            return axis_angle_vec_b, axis_angle_theta

        def should_autocorrect_preautomatic() -> bool:
            try:
                return (
                    self.lightType
                    in {xplane_constants.LIGHT_NAMED, xplane_constants.LIGHT_PARAM,}
                    and not self.record_completed.is_omni()
                    # Yes, '!= "POINT"' matters for historical reasons
                    and light_data.type != "POINT"
                    and all(
                        param in self.record_completed for param in ["DX", "DY", "DZ"]
                    )
                )
            except (
                ValueError,
                AttributeError,
            ):  # is_omni not ready, self.record_completed is None
                return False

        def should_autocorrect_automatic() -> bool:
            try:
                is_omni = self.record_completed.is_omni()
            except (
                AttributeError,
                ValueError,
            ):  # self.record_completed is None, is_omni not ready
                is_omni = False

            if self.lightType == LIGHT_AUTOMATIC and not is_omni:
                if self.params:
                    # If we will be LIGHT_PARAM but we won't be filling in DXYZ ourselves
                    return all(param not in self.params for param in ["DX", "DY", "DZ"])
                elif self.record_completed:
                    # If we will be LIGHT_NAMED and our overload has DXYZ columns to correct
                    return all(
                        column in self.record_completed for column in ["DX", "DY", "DZ"]
                    )
            else:
                return False

        if should_autocorrect_preautomatic() or should_autocorrect_automatic():
            axis_angle_vec_b, axis_angle_theta = find_autocorrect_axis_angle(
                vec_x_to_b(
                    Vector(
                        self.record_completed[param] for param in ["DX", "DY", "DZ"]
                    ).normalized()
                ),
                bakeMatrix,
            )
            # Vector P(arameters), in Blender Space

            # Ben says: lights always have some kind of offset because the light itself
            # is "at" 0,0,0, so we treat the translation as the light position.
            # But if there is a ROTATION then in the light's bake matrix, the
            # translation is pre-rotation.  but we want to write a single static rotation
            # and then NOT write a translation every time.
            #
            # Inverse to change our animation order (so we really have rot, trans when we
            # originally had trans, rot) and now we can use the translation in the lamp
            # itself.
            if round(axis_angle_theta, PRECISION_KEYFRAME) != 0.0:
                o += f"{indent}ANIM_begin\n"

                if debug:
                    o += f"{indent}# static rotation\n"

                axis_angle_vec3_x = vec_b_to_x(axis_angle_vec_b).normalized()
                tab = "\t"
                anim_rotate_dir = (
                    f"{indent}ANIM_rotate"
                    f"\t{tab.join(map(floatToStr,axis_angle_vec3_x))}"
                    f"\t{floatToStr(math.degrees(axis_angle_theta))}"
                    f"\t{floatToStr(math.degrees(axis_angle_theta))}"
                    f"\n"
                )
                o += anim_rotate_dir

                rot_matrix = mathutils.Matrix.Rotation(
                    axis_angle_theta, 4, axis_angle_vec_b
                )
                translation = rot_matrix.inverted() @ translation
                has_anim = True
        else:
            # Basically, you're here if the light is
            # - unknown
            # - omni
            # - a real lights the user didn't want autocorrected
            #
            # No animation was emited and no change to self.record_completed/params made
            pass

        if isinstance(self.params, dict):
            assert all(
                isinstance(p, (int, float)) for p in self.params.values()
            ), f"One of {self.lightName} parameters did not get replaced in collect or write: {self.params}"
        if self.record_completed:
            assert all(
                isinstance(c, (float, int)) or c.startswith(("NOOP", "sim"))
                for c in self.record_completed
            ), f"record_completed is not complete {self.record_completed}"

        translation_xp_str = " ".join(map(floatToStr, vec_b_to_x(translation)))
        known_named_automatic = (
            self.lightType == LIGHT_AUTOMATIC
            and parsed_light
            and not parsed_light.light_param_def
        )
        unknown_named_automatic = self.lightType == LIGHT_AUTOMATIC and not parsed_light
        if self.lightType == LIGHT_NAMED or (
            known_named_automatic or unknown_named_automatic
        ):
            o += f"{indent}LIGHT_NAMED\t{self.lightName} {translation_xp_str}\n"
        elif self.lightType == LIGHT_PARAM or (
            self.lightType == LIGHT_AUTOMATIC and parsed_light.light_param_def
        ):
            o += (
                f"{indent}LIGHT_PARAM\t{self.lightName}"
                f" {translation_xp_str}"
                f" {' '.join(map(floatToStr,self.params.values())) if self.lightType == LIGHT_AUTOMATIC else self.params}"
                f"\n"
            )
        elif self.lightType == LIGHT_CUSTOM:
<<<<<<< HEAD
            o += (f"{indent}LIGHT_CUSTOM\t{translation_xp_str}"
                  f" {' '.join(map(floatToStr,self.color))}"
                  f" {' '.join(map(floatToStr,[self.energy, self.size]))}"
                  f" {' '.join(map(floatToStr,self.uv))}"
                  f" {self.dataref}\n")
        elif self.lightType == LIGHT_SPILL_CUSTOM:
            o += f"{indent}LIGHT_SPILL_CUSTOM {translation_xp_str} {self.params}\n"
=======
            o += (
                f"{indent}LIGHT_CUSTOM\t{translation_xp_str}"
                f" {' '.join(map(floatToStr,self.color))}"
                f" {' '.join(map(floatToStr,[self.energy, self.size]))}"
                f" {' '.join(map(floatToStr,self.uv))}"
                f" {self.dataref}\n"
            )
>>>>>>> dd55b997
        # do not render lights with no indices
        elif self.indices[1] > self.indices[0]:
            offset = self.indices[0]
            count = self.indices[1] - self.indices[0]
            o += f"{indent}LIGHTS\t{offset} {count}\n"

        if has_anim:
            o += f"{indent}ANIM_end\n"

        return o

    def get_light_direction_b(self) -> Vector:
        """
        Returns a unit vector the light's direction,
        even if the light is a POINT light.

        Must be called after self.xplaneBone has been assaigned
        """
        bakeMatrix = self.xplaneBone.getBakeMatrixForAttached()
        dir_vec_b_norm = (bakeMatrix.to_3x3() @ Vector((0, 0, -1))).normalized()
        return dir_vec_b_norm

    @staticmethod
    def DIR_MAG_for_billboard(spot_size: float):
        return 1 - XPlaneLight.WIDTH_for_billboard(spot_size)

    @staticmethod
    def WIDTH_for_billboard(spot_size: float):
        assert spot_size != 0, "spot_size is 0, divide by zero error will occur"
        angle_from_center = spot_size / 2
        return math.cos(angle_from_center) / (math.cos(angle_from_center) - 1)

    @staticmethod
    def WIDTH_for_spill(spot_size: float):
        return math.cos(spot_size * 0.5)<|MERGE_RESOLUTION|>--- conflicted
+++ resolved
@@ -1,6 +1,7 @@
 import math
 import re
 from copy import deepcopy
+from dataclasses import dataclass, field
 from itertools import chain, takewhile, tee, zip_longest
 from typing import Dict, List, Optional, Tuple, Union
 
@@ -16,23 +17,23 @@
 from ..xplane_constants import *
 from ..xplane_helpers import floatToStr, logger, vec_b_to_x, vec_x_to_b
 
-from dataclasses import dataclass, field
 
 @dataclass
 class _LightSpillCustomParams:
-    r:float
-    g:float
-    b:float
+    r: float
+    g: float
+    b: float
+
     @property
     def a(self):
         return 1
 
-    size:float
-    dx:float
-    dy:float
-    dz:float
-    width:float
-    dataref:str
+    size: float
+    dx: float
+    dy: float
+    dz: float
+    width: float
+    dataref: str
 
     def __str__(self):
         return " ".join(
@@ -55,6 +56,7 @@
             )
         )
 
+
 class XPlaneLight(xplane_object.XPlaneObject):
     def __init__(self, blenderObject: bpy.types.Object):
         super().__init__(blenderObject)
@@ -102,7 +104,7 @@
         elif self.lightType == LIGHT_PARAM:
             self.params = blenderObject.data.xplane.params
         elif self.lightType == LIGHT_SPILL_CUSTOM:
-            self.params = _LightSpillCustomParams(*([0]*8),"")
+            self.params = _LightSpillCustomParams(*([0] * 8), "")
         else:
             self.params = None
 
@@ -419,22 +421,30 @@
         # -------------------|------------|--------------|------------------|-------
         # LIGHT_SPILL_CUSTOM |"POINT/SPOT"| N/A          | N/A              | Fillout params, write
         # LIGHT_SPILL_CUSTOM | Any others | N/A          | N/A              | Error
-        elif self.lightType == LIGHT_SPILL_CUSTOM and light_data.type not in {"POINT", "SPOT"}:
-            logger.error(f"Custom Spill lights must be a Point or Spot light, change {self.blenderObject.name}'s type or change it's X-Plane Light Type")
+        elif self.lightType == LIGHT_SPILL_CUSTOM and light_data.type not in {
+            "POINT",
+            "SPOT",
+        }:
+            logger.error(
+                f"Custom Spill lights must be a Point or Spot light, change {self.blenderObject.name}'s type or change it's X-Plane Light Type"
+            )
             return
-        elif self.lightType == LIGHT_SPILL_CUSTOM and light_data.type in {"POINT", "SPOT"}:
+        elif self.lightType == LIGHT_SPILL_CUSTOM and light_data.type in {
+            "POINT",
+            "SPOT",
+        }:
             p = self.params
             p.r, self.params.g, self.params.b = self.color
             p.size = self.size
 
-            def width_param_new_value()->float:
+            def width_param_new_value() -> float:
                 if light_data.type == "POINT":
                     return 1
                 elif light_data.type == "SPOT":
                     # cos(half the cone angle)
                     return XPlaneLight.WIDTH_for_spill(light_data.spot_size)
 
-            def new_dxyz_vec_x()->Vector:
+            def new_dxyz_vec_x() -> Vector:
                 """
                 Returns (potentially scaled) light direction
                 or (0, 0, 0) for omni lights in X-Plane coords
@@ -531,7 +541,10 @@
             try:
                 return (
                     self.lightType
-                    in {xplane_constants.LIGHT_NAMED, xplane_constants.LIGHT_PARAM,}
+                    in {
+                        xplane_constants.LIGHT_NAMED,
+                        xplane_constants.LIGHT_PARAM,
+                    }
                     and not self.record_completed.is_omni()
                     # Yes, '!= "POINT"' matters for historical reasons
                     and light_data.type != "POINT"
@@ -648,15 +661,6 @@
                 f"\n"
             )
         elif self.lightType == LIGHT_CUSTOM:
-<<<<<<< HEAD
-            o += (f"{indent}LIGHT_CUSTOM\t{translation_xp_str}"
-                  f" {' '.join(map(floatToStr,self.color))}"
-                  f" {' '.join(map(floatToStr,[self.energy, self.size]))}"
-                  f" {' '.join(map(floatToStr,self.uv))}"
-                  f" {self.dataref}\n")
-        elif self.lightType == LIGHT_SPILL_CUSTOM:
-            o += f"{indent}LIGHT_SPILL_CUSTOM {translation_xp_str} {self.params}\n"
-=======
             o += (
                 f"{indent}LIGHT_CUSTOM\t{translation_xp_str}"
                 f" {' '.join(map(floatToStr,self.color))}"
@@ -664,7 +668,8 @@
                 f" {' '.join(map(floatToStr,self.uv))}"
                 f" {self.dataref}\n"
             )
->>>>>>> dd55b997
+        elif self.lightType == LIGHT_SPILL_CUSTOM:
+            o += f"{indent}LIGHT_SPILL_CUSTOM {translation_xp_str} {self.params}\n"
         # do not render lights with no indices
         elif self.indices[1] > self.indices[0]:
             offset = self.indices[0]
