--- conflicted
+++ resolved
@@ -1,9 +1,6 @@
 import copy
-<<<<<<< HEAD
-=======
 from typing import Tuple
 
->>>>>>> c97199b5
 import bpy
 import mathutils
 
@@ -15,7 +12,6 @@
     '''
     Property: dataref
     string - The Path of the dataref this keyframe refers to.
-<<<<<<< HEAD
 
     Property: frame
     int - The frame in Blender's timeline this keyframe belongs to
@@ -39,31 +35,6 @@
     Property: scale
     list - [x,y,z] With scale of the <object> in this keyframe.
 
-=======
-
-    Property: frame
-    int - The frame in Blender's timeline this keyframe belongs to
-
-    Property: index
-    int - The index of this keyframe in the <object> keyframe list.
-
-    Property: location
-    Vector - The location recorded in this keyframe
-
-    Property: object
-    XPlaneObject - The <XPlaneObject> this keyframe belongs to.
-
-    Property: rotation
-    Euler or list [w,x,y,z] - The rotation recorded in this keyframe, in the data structure of it's rotation mode
-
-    Property: rotationMode
-    str - The rotation mode used to make this animation, one of "QUATERNION", "AXIS_ANGLE", or a combination of "X","Y", and "Z"
-    It is kept in sync with how rotation is statefully (regretfully) changed. Probably buggy.
- 
-    Property: scale
-    list - [x,y,z] With scale of the <object> in this keyframe.
-
->>>>>>> c97199b5
     Property: value
     float - Contains the Dataref value in this keyframe.
     '''
@@ -114,18 +85,12 @@
 
         elif self.rotationMode == 'AXIS_ANGLE':
             rot = blenderObject.rotation_axis_angle
-<<<<<<< HEAD
-            self.rotation = (round(rot[0],KEYFRAME_PRECISION), rot[1], rot[2], rot[3])
-            assert isinstance(self.rotation, tuple)
-            for comp in self.rotation:
-=======
             # Why tuple(angle, axis) when the thing is called axis_angle? Different Blender functions call for arbitrary
             # arrangements of this, so my priority was whatever is easiest to convert, not what I like.
             self.rotation = (round(rot[0],KEYFRAME_PRECISION), mathutils.Vector(rot[1:])) # type: Tuple[float,mathutils.Vector]
             assert isinstance(self.rotation,tuple)
             assert len(self.rotation) == 2
             for comp in self.rotation[1]:
->>>>>>> c97199b5
                 assert isinstance(comp, float)
         else:
             angles = [round(comp,KEYFRAME_PRECISION) for comp in blenderObject.rotation_euler.copy()]
@@ -137,18 +102,11 @@
         bpy.context.scene.frame_set(frame = currentFrame)
 
     def __str__(self):
-<<<<<<< HEAD
-        return "Value=%f Dataref=%s bone=%s rotation_mode=%s rot=(%f,%f,%f) location=(%f,%f,%f)" % (
-            self.value, self.dataref, self.bone, self.rotationMode,
-                self.rotation[0],self.rotation[1],self.rotation[2],
-                self.location[0],self.location[1],self.location[2])
-=======
     	# TODO: We aren't printing out the bone, or saving it, because we haven't solved the deepcopy
     	# of xplaneBone. Currently, that just poses an issue for debugging (and if all you need is the name
     	# of the bone to track it down, you can certainly store the name!)
         return "Value={} Dataref={} Rotation Mode={} Rotation=({}) Location=({})".format(
             self.value, self.dataref, self.rotationMode, self.rotation, self.location)
->>>>>>> c97199b5
 
     def asAA(self):
         keyframe = copy.deepcopy(self)
@@ -157,11 +115,7 @@
             pass
         elif self.rotationMode == "QUATERNION":
             axisAngle = keyframe.rotation.normalized().to_axis_angle()
-<<<<<<< HEAD
-            keyframe.rotation = mathutils.Vector((axisAngle[1], axisAngle[0][0], axisAngle[0][1], axisAngle[0][2]))
-=======
             keyframe.rotation = (axisAngle[1], axisAngle[0])
->>>>>>> c97199b5
         else:
             rotation = keyframe.rotation
             euler_axis = mathutils.Euler((rotation.x,rotation.y,rotation.z),rotation.order)
@@ -171,11 +125,6 @@
             new_rotation = euler_axis.to_quaternion().to_axis_angle()
             new_rotation_axis  = new_rotation[0]
             new_rotation_angle = new_rotation[1]
-<<<<<<< HEAD
-            keyframe.rotation = (new_rotation_angle, new_rotation_axis[0], new_rotation_axis[1], new_rotation_axis[2])
-
-        keyframe.rotationMode = "AXIS_ANGLE"
-=======
             keyframe.rotation = (new_rotation_angle, new_rotation_axis)
 
         keyframe.rotationMode = "AXIS_ANGLE"
@@ -183,27 +132,17 @@
         assert isinstance(keyframe.rotation[0],float)
         assert isinstance(keyframe.rotation[1],mathutils.Vector)
         assert len(keyframe.rotation[1]) == 3
->>>>>>> c97199b5
         return keyframe
         
     def asEuler(self):
         keyframe = copy.deepcopy(self)
         if self.rotationMode == "AXIS_ANGLE":
-<<<<<<< HEAD
-            rotation = keyframe.rotation
-            axis = mathutils.Vector((rotation[1:4]))
-            # Why the heck XZY?  Jonathan's 2.49 exporter decomposes Eulers using XYZ (because that is the ONLY
-            # decomposition available in 2.49), but it does so in X-Plane space.  So this is an axis renaming
-            # (since we alway work in Blender space) so that it comes out the same in X-Plane.
-            keyframe.rotation = mathutils.Quaternion(axis, rotation[0]).to_euler('XZY')
-=======
             angle = keyframe.rotation[0]
             axis = keyframe.rotation[1]
             # Why the heck XZY?  Jonathan's 2.49 exporter decomposes Eulers using XYZ (because that is the ONLY
             # decomposition available in 2.49), but it does so in X-Plane space.  So this is an axis renaming
             # (since we alway work in Blender space) so that it comes out the same in X-Plane.
             keyframe.rotation = mathutils.Quaternion(axis, angle).to_euler('XZY')
->>>>>>> c97199b5
             keyframe.rotationMode = keyframe.rotation.order
             return keyframe
         elif self.rotationMode == "QUATERNION":
@@ -216,13 +155,9 @@
     def asQuaternion(self):
         keyframe = copy.deepcopy(self)
         if self.rotationMode == "AXIS_ANGLE":
-<<<<<<< HEAD
-            keyframe.rotation = mathutils.Quaternion(*keyframe.rotation[0:4])
-=======
             angle = keyframe.rotation[0]
             axis = keyframe.rotation[1]
             keyframe.rotation = mathutils.Quaternion(axis, angle)
->>>>>>> c97199b5
             keyframe.rotationMode = "QUATERNION"
             return keyframe
         elif self.rotationMode == "QUATERNION":
